Microsoft Visual Studio Solution File, Format Version 12.00
# Visual Studio 15
VisualStudioVersion = 15.0.27004.2000
MinimumVisualStudioVersion = 10.0.40219.1
Project("{2150E333-8FDC-42A3-9474-1A3956D46DE8}") = "src", "src", "{2C348365-A9D8-459E-9276-56FC46AAEE31}"
EndProject
Project("{2150E333-8FDC-42A3-9474-1A3956D46DE8}") = "Solution Items", "Solution Items", "{07464F68-2D8E-45E5-B30A-768FCF4CC903}"
	ProjectSection(FolderGlobals) = preProject
		        global_1json__JSONSchema = http://json.schemastore.org/global
	EndProjectSection
EndProject
Project("{2150E333-8FDC-42A3-9474-1A3956D46DE8}") = "tests", "tests", "{35E025BF-BBB2-4FAC-9F4B-37CBA083EE47}"
EndProject
Project("{9A19103F-16F7-4668-BE54-9A1E7A4F7556}") = "OmniSharp.Tests", "tests\OmniSharp.Tests\OmniSharp.Tests.csproj", "{9485FB0D-D105-4E11-8689-97613144D165}"
EndProject
Project("{9A19103F-16F7-4668-BE54-9A1E7A4F7556}") = "OmniSharp.Stdio", "src\OmniSharp.Stdio\OmniSharp.Stdio.csproj", "{A4F5FE6B-D3B4-4B63-A949-44E12AB8D535}"
EndProject
Project("{9A19103F-16F7-4668-BE54-9A1E7A4F7556}") = "OmniSharp.Stdio.Tests", "tests\OmniSharp.Stdio.Tests\OmniSharp.Stdio.Tests.csproj", "{AB5A975C-378B-45DC-AD69-50D808338AC2}"
EndProject
Project("{9A19103F-16F7-4668-BE54-9A1E7A4F7556}") = "OmniSharp.Abstractions", "src\OmniSharp.Abstractions\OmniSharp.Abstractions.csproj", "{0C54BE83-EF9E-4419-B654-A0760745BF80}"
EndProject
Project("{9A19103F-16F7-4668-BE54-9A1E7A4F7556}") = "OmniSharp.Nuget", "src\OmniSharp.Nuget\OmniSharp.Nuget.csproj", "{AF01C2BD-58CD-4E19-869F-5B9B8E9BA981}"
EndProject
Project("{9A19103F-16F7-4668-BE54-9A1E7A4F7556}") = "OmniSharp.Plugins", "src\OmniSharp.Plugins\OmniSharp.Plugins.csproj", "{1C9AE254-6076-4EE6-80FD-B0AE4E16347D}"
EndProject
Project("{9A19103F-16F7-4668-BE54-9A1E7A4F7556}") = "OmniSharp.Roslyn.CSharp", "src\OmniSharp.Roslyn.CSharp\OmniSharp.Roslyn.CSharp.csproj", "{ED1A82CB-2741-45F5-A28B-7C36EFDF9746}"
EndProject
Project("{9A19103F-16F7-4668-BE54-9A1E7A4F7556}") = "OmniSharp.Roslyn", "src\OmniSharp.Roslyn\OmniSharp.Roslyn.csproj", "{4F5FC4AF-3977-4ECB-9B58-D16E8024BC97}"
EndProject
Project("{9A19103F-16F7-4668-BE54-9A1E7A4F7556}") = "OmniSharp.MSBuild", "src\OmniSharp.MSBuild\OmniSharp.MSBuild.csproj", "{9AF025CA-3706-401F-8D50-59FAD5AFE725}"
EndProject
Project("{9A19103F-16F7-4668-BE54-9A1E7A4F7556}") = "OmniSharp.Script", "src\OmniSharp.Script\OmniSharp.Script.csproj", "{F52F6F60-AB29-414D-A24B-DE8EFFBA34C0}"
EndProject
Project("{9A19103F-16F7-4668-BE54-9A1E7A4F7556}") = "OmniSharp.MSBuild.Tests", "tests\OmniSharp.MSBuild.Tests\OmniSharp.MSBuild.Tests.csproj", "{194A88AE-1429-416B-86C1-BF6F7FF47404}"
EndProject
Project("{9A19103F-16F7-4668-BE54-9A1E7A4F7556}") = "OmniSharp.Roslyn.CSharp.Tests", "tests\OmniSharp.Roslyn.CSharp.Tests\OmniSharp.Roslyn.CSharp.Tests.csproj", "{2F4B72DA-FC27-4676-8E89-7BAC2EFDF750}"
EndProject
Project("{9A19103F-16F7-4668-BE54-9A1E7A4F7556}") = "OmniSharp.Host", "src\OmniSharp.Host\OmniSharp.Host.csproj", "{A1B54CA5-7F82-4487-8150-B4CB3952A2AD}"
EndProject
Project("{9A19103F-16F7-4668-BE54-9A1E7A4F7556}") = "OmniSharp.DotNet", "src\OmniSharp.DotNet\OmniSharp.DotNet.csproj", "{07CDB87A-6906-4B04-9622-164FE04A3F9A}"
EndProject
Project("{9A19103F-16F7-4668-BE54-9A1E7A4F7556}") = "TestUtility", "tests\TestUtility\TestUtility.csproj", "{9459D3EB-9D7F-437E-AC7A-245698B4D62F}"
EndProject
Project("{9A19103F-16F7-4668-BE54-9A1E7A4F7556}") = "OmniSharp.DotNetTest", "src\OmniSharp.DotNetTest\OmniSharp.DotNetTest.csproj", "{33A68F57-B234-4481-AEDE-03D51756B35A}"
EndProject
Project("{9A19103F-16F7-4668-BE54-9A1E7A4F7556}") = "OmniSharp.DotNetTest.Tests", "tests\OmniSharp.DotNetTest.Tests\OmniSharp.DotNetTest.Tests.csproj", "{F6195E7B-8002-42AE-BF86-E78DBC769A47}"
EndProject
Project("{9A19103F-16F7-4668-BE54-9A1E7A4F7556}") = "OmniSharp.DotNet.Tests", "tests\OmniSharp.DotNet.Tests\OmniSharp.DotNet.Tests.csproj", "{A645D475-3448-4473-88CA-E3C3B31E33CA}"
EndProject
Project("{9A19103F-16F7-4668-BE54-9A1E7A4F7556}") = "OmniSharp.Http", "src\OmniSharp.Http\OmniSharp.Http.csproj", "{0A9BF1CC-2F0D-431C-BAFD-403658E233F1}"
EndProject
Project("{9A19103F-16F7-4668-BE54-9A1E7A4F7556}") = "OmniSharp.Http.Tests", "tests\OmniSharp.Http.Tests\OmniSharp.Http.Tests.csproj", "{1217C534-E8EB-454D-B6E1-12BD30E72F8E}"
EndProject
<<<<<<< HEAD
Project("{9A19103F-16F7-4668-BE54-9A1E7A4F7556}") = "OmniSharp.LanguageServerProtocol", "src\OmniSharp.LanguageServerProtocol\OmniSharp.LanguageServerProtocol.csproj", "{D182B870-72E7-4072-A439-45F4FC148A34}"
=======
Project("{9A19103F-16F7-4668-BE54-9A1E7A4F7556}") = "OmniSharp.DotNet.ProjectModel", "src\OmniSharp.DotNet.ProjectModel\OmniSharp.DotNet.ProjectModel.csproj", "{31580626-6D87-491D-A65E-F6B881164398}"
>>>>>>> 0c78b88f
EndProject
Global
	GlobalSection(SolutionConfigurationPlatforms) = preSolution
		Debug|Any CPU = Debug|Any CPU
		Release|Any CPU = Release|Any CPU
	EndGlobalSection
	GlobalSection(ProjectConfigurationPlatforms) = postSolution
		{9485FB0D-D105-4E11-8689-97613144D165}.Debug|Any CPU.ActiveCfg = Debug|Any CPU
		{9485FB0D-D105-4E11-8689-97613144D165}.Debug|Any CPU.Build.0 = Debug|Any CPU
		{9485FB0D-D105-4E11-8689-97613144D165}.Release|Any CPU.ActiveCfg = Release|Any CPU
		{9485FB0D-D105-4E11-8689-97613144D165}.Release|Any CPU.Build.0 = Release|Any CPU
		{A4F5FE6B-D3B4-4B63-A949-44E12AB8D535}.Debug|Any CPU.ActiveCfg = Debug|Any CPU
		{A4F5FE6B-D3B4-4B63-A949-44E12AB8D535}.Debug|Any CPU.Build.0 = Debug|Any CPU
		{A4F5FE6B-D3B4-4B63-A949-44E12AB8D535}.Release|Any CPU.ActiveCfg = Release|Any CPU
		{A4F5FE6B-D3B4-4B63-A949-44E12AB8D535}.Release|Any CPU.Build.0 = Release|Any CPU
		{AB5A975C-378B-45DC-AD69-50D808338AC2}.Debug|Any CPU.ActiveCfg = Debug|Any CPU
		{AB5A975C-378B-45DC-AD69-50D808338AC2}.Debug|Any CPU.Build.0 = Debug|Any CPU
		{AB5A975C-378B-45DC-AD69-50D808338AC2}.Release|Any CPU.ActiveCfg = Release|Any CPU
		{AB5A975C-378B-45DC-AD69-50D808338AC2}.Release|Any CPU.Build.0 = Release|Any CPU
		{0C54BE83-EF9E-4419-B654-A0760745BF80}.Debug|Any CPU.ActiveCfg = Debug|Any CPU
		{0C54BE83-EF9E-4419-B654-A0760745BF80}.Debug|Any CPU.Build.0 = Debug|Any CPU
		{0C54BE83-EF9E-4419-B654-A0760745BF80}.Release|Any CPU.ActiveCfg = Release|Any CPU
		{0C54BE83-EF9E-4419-B654-A0760745BF80}.Release|Any CPU.Build.0 = Release|Any CPU
		{AF01C2BD-58CD-4E19-869F-5B9B8E9BA981}.Debug|Any CPU.ActiveCfg = Debug|Any CPU
		{AF01C2BD-58CD-4E19-869F-5B9B8E9BA981}.Debug|Any CPU.Build.0 = Debug|Any CPU
		{AF01C2BD-58CD-4E19-869F-5B9B8E9BA981}.Release|Any CPU.ActiveCfg = Release|Any CPU
		{AF01C2BD-58CD-4E19-869F-5B9B8E9BA981}.Release|Any CPU.Build.0 = Release|Any CPU
		{1C9AE254-6076-4EE6-80FD-B0AE4E16347D}.Debug|Any CPU.ActiveCfg = Debug|Any CPU
		{1C9AE254-6076-4EE6-80FD-B0AE4E16347D}.Debug|Any CPU.Build.0 = Debug|Any CPU
		{1C9AE254-6076-4EE6-80FD-B0AE4E16347D}.Release|Any CPU.ActiveCfg = Release|Any CPU
		{1C9AE254-6076-4EE6-80FD-B0AE4E16347D}.Release|Any CPU.Build.0 = Release|Any CPU
		{ED1A82CB-2741-45F5-A28B-7C36EFDF9746}.Debug|Any CPU.ActiveCfg = Debug|Any CPU
		{ED1A82CB-2741-45F5-A28B-7C36EFDF9746}.Debug|Any CPU.Build.0 = Debug|Any CPU
		{ED1A82CB-2741-45F5-A28B-7C36EFDF9746}.Release|Any CPU.ActiveCfg = Release|Any CPU
		{ED1A82CB-2741-45F5-A28B-7C36EFDF9746}.Release|Any CPU.Build.0 = Release|Any CPU
		{4F5FC4AF-3977-4ECB-9B58-D16E8024BC97}.Debug|Any CPU.ActiveCfg = Debug|Any CPU
		{4F5FC4AF-3977-4ECB-9B58-D16E8024BC97}.Debug|Any CPU.Build.0 = Debug|Any CPU
		{4F5FC4AF-3977-4ECB-9B58-D16E8024BC97}.Release|Any CPU.ActiveCfg = Release|Any CPU
		{4F5FC4AF-3977-4ECB-9B58-D16E8024BC97}.Release|Any CPU.Build.0 = Release|Any CPU
		{9AF025CA-3706-401F-8D50-59FAD5AFE725}.Debug|Any CPU.ActiveCfg = Debug|Any CPU
		{9AF025CA-3706-401F-8D50-59FAD5AFE725}.Debug|Any CPU.Build.0 = Debug|Any CPU
		{9AF025CA-3706-401F-8D50-59FAD5AFE725}.Release|Any CPU.ActiveCfg = Release|Any CPU
		{9AF025CA-3706-401F-8D50-59FAD5AFE725}.Release|Any CPU.Build.0 = Release|Any CPU
		{F52F6F60-AB29-414D-A24B-DE8EFFBA34C0}.Debug|Any CPU.ActiveCfg = Debug|Any CPU
		{F52F6F60-AB29-414D-A24B-DE8EFFBA34C0}.Debug|Any CPU.Build.0 = Debug|Any CPU
		{F52F6F60-AB29-414D-A24B-DE8EFFBA34C0}.Release|Any CPU.ActiveCfg = Release|Any CPU
		{F52F6F60-AB29-414D-A24B-DE8EFFBA34C0}.Release|Any CPU.Build.0 = Release|Any CPU
		{194A88AE-1429-416B-86C1-BF6F7FF47404}.Debug|Any CPU.ActiveCfg = Debug|Any CPU
		{194A88AE-1429-416B-86C1-BF6F7FF47404}.Debug|Any CPU.Build.0 = Debug|Any CPU
		{194A88AE-1429-416B-86C1-BF6F7FF47404}.Release|Any CPU.ActiveCfg = Release|Any CPU
		{194A88AE-1429-416B-86C1-BF6F7FF47404}.Release|Any CPU.Build.0 = Release|Any CPU
		{2F4B72DA-FC27-4676-8E89-7BAC2EFDF750}.Debug|Any CPU.ActiveCfg = Debug|Any CPU
		{2F4B72DA-FC27-4676-8E89-7BAC2EFDF750}.Debug|Any CPU.Build.0 = Debug|Any CPU
		{2F4B72DA-FC27-4676-8E89-7BAC2EFDF750}.Release|Any CPU.ActiveCfg = Release|Any CPU
		{2F4B72DA-FC27-4676-8E89-7BAC2EFDF750}.Release|Any CPU.Build.0 = Release|Any CPU
		{A1B54CA5-7F82-4487-8150-B4CB3952A2AD}.Debug|Any CPU.ActiveCfg = Debug|Any CPU
		{A1B54CA5-7F82-4487-8150-B4CB3952A2AD}.Debug|Any CPU.Build.0 = Debug|Any CPU
		{A1B54CA5-7F82-4487-8150-B4CB3952A2AD}.Release|Any CPU.ActiveCfg = Release|Any CPU
		{A1B54CA5-7F82-4487-8150-B4CB3952A2AD}.Release|Any CPU.Build.0 = Release|Any CPU
		{07CDB87A-6906-4B04-9622-164FE04A3F9A}.Debug|Any CPU.ActiveCfg = Debug|Any CPU
		{07CDB87A-6906-4B04-9622-164FE04A3F9A}.Debug|Any CPU.Build.0 = Debug|Any CPU
		{07CDB87A-6906-4B04-9622-164FE04A3F9A}.Release|Any CPU.ActiveCfg = Release|Any CPU
		{07CDB87A-6906-4B04-9622-164FE04A3F9A}.Release|Any CPU.Build.0 = Release|Any CPU
		{9459D3EB-9D7F-437E-AC7A-245698B4D62F}.Debug|Any CPU.ActiveCfg = Debug|Any CPU
		{9459D3EB-9D7F-437E-AC7A-245698B4D62F}.Debug|Any CPU.Build.0 = Debug|Any CPU
		{9459D3EB-9D7F-437E-AC7A-245698B4D62F}.Release|Any CPU.ActiveCfg = Release|Any CPU
		{9459D3EB-9D7F-437E-AC7A-245698B4D62F}.Release|Any CPU.Build.0 = Release|Any CPU
		{33A68F57-B234-4481-AEDE-03D51756B35A}.Debug|Any CPU.ActiveCfg = Debug|Any CPU
		{33A68F57-B234-4481-AEDE-03D51756B35A}.Debug|Any CPU.Build.0 = Debug|Any CPU
		{33A68F57-B234-4481-AEDE-03D51756B35A}.Release|Any CPU.ActiveCfg = Release|Any CPU
		{33A68F57-B234-4481-AEDE-03D51756B35A}.Release|Any CPU.Build.0 = Release|Any CPU
		{F6195E7B-8002-42AE-BF86-E78DBC769A47}.Debug|Any CPU.ActiveCfg = Debug|Any CPU
		{F6195E7B-8002-42AE-BF86-E78DBC769A47}.Debug|Any CPU.Build.0 = Debug|Any CPU
		{F6195E7B-8002-42AE-BF86-E78DBC769A47}.Release|Any CPU.ActiveCfg = Release|Any CPU
		{F6195E7B-8002-42AE-BF86-E78DBC769A47}.Release|Any CPU.Build.0 = Release|Any CPU
		{A645D475-3448-4473-88CA-E3C3B31E33CA}.Debug|Any CPU.ActiveCfg = Debug|Any CPU
		{A645D475-3448-4473-88CA-E3C3B31E33CA}.Debug|Any CPU.Build.0 = Debug|Any CPU
		{A645D475-3448-4473-88CA-E3C3B31E33CA}.Release|Any CPU.ActiveCfg = Release|Any CPU
		{A645D475-3448-4473-88CA-E3C3B31E33CA}.Release|Any CPU.Build.0 = Release|Any CPU
		{0A9BF1CC-2F0D-431C-BAFD-403658E233F1}.Debug|Any CPU.ActiveCfg = Debug|Any CPU
		{0A9BF1CC-2F0D-431C-BAFD-403658E233F1}.Debug|Any CPU.Build.0 = Debug|Any CPU
		{0A9BF1CC-2F0D-431C-BAFD-403658E233F1}.Release|Any CPU.ActiveCfg = Release|Any CPU
		{0A9BF1CC-2F0D-431C-BAFD-403658E233F1}.Release|Any CPU.Build.0 = Release|Any CPU
		{1217C534-E8EB-454D-B6E1-12BD30E72F8E}.Debug|Any CPU.ActiveCfg = Debug|Any CPU
		{1217C534-E8EB-454D-B6E1-12BD30E72F8E}.Debug|Any CPU.Build.0 = Debug|Any CPU
		{1217C534-E8EB-454D-B6E1-12BD30E72F8E}.Release|Any CPU.ActiveCfg = Release|Any CPU
		{1217C534-E8EB-454D-B6E1-12BD30E72F8E}.Release|Any CPU.Build.0 = Release|Any CPU
<<<<<<< HEAD
		{D182B870-72E7-4072-A439-45F4FC148A34}.Debug|Any CPU.ActiveCfg = Debug|Any CPU
		{D182B870-72E7-4072-A439-45F4FC148A34}.Debug|Any CPU.Build.0 = Debug|Any CPU
		{D182B870-72E7-4072-A439-45F4FC148A34}.Release|Any CPU.ActiveCfg = Release|Any CPU
		{D182B870-72E7-4072-A439-45F4FC148A34}.Release|Any CPU.Build.0 = Release|Any CPU
=======
		{1217C534-E8EB-454D-B6E1-12BD30E72F8E}.Release|x64.ActiveCfg = Release|Any CPU
		{1217C534-E8EB-454D-B6E1-12BD30E72F8E}.Release|x64.Build.0 = Release|Any CPU
		{1217C534-E8EB-454D-B6E1-12BD30E72F8E}.Release|x86.ActiveCfg = Release|Any CPU
		{1217C534-E8EB-454D-B6E1-12BD30E72F8E}.Release|x86.Build.0 = Release|Any CPU
		{31580626-6D87-491D-A65E-F6B881164398}.Debug|Any CPU.ActiveCfg = Debug|Any CPU
		{31580626-6D87-491D-A65E-F6B881164398}.Debug|Any CPU.Build.0 = Debug|Any CPU
		{31580626-6D87-491D-A65E-F6B881164398}.Debug|x64.ActiveCfg = Debug|Any CPU
		{31580626-6D87-491D-A65E-F6B881164398}.Debug|x64.Build.0 = Debug|Any CPU
		{31580626-6D87-491D-A65E-F6B881164398}.Debug|x86.ActiveCfg = Debug|Any CPU
		{31580626-6D87-491D-A65E-F6B881164398}.Debug|x86.Build.0 = Debug|Any CPU
		{31580626-6D87-491D-A65E-F6B881164398}.Release|Any CPU.ActiveCfg = Release|Any CPU
		{31580626-6D87-491D-A65E-F6B881164398}.Release|Any CPU.Build.0 = Release|Any CPU
		{31580626-6D87-491D-A65E-F6B881164398}.Release|x64.ActiveCfg = Release|Any CPU
		{31580626-6D87-491D-A65E-F6B881164398}.Release|x64.Build.0 = Release|Any CPU
		{31580626-6D87-491D-A65E-F6B881164398}.Release|x86.ActiveCfg = Release|Any CPU
		{31580626-6D87-491D-A65E-F6B881164398}.Release|x86.Build.0 = Release|Any CPU
>>>>>>> 0c78b88f
	EndGlobalSection
	GlobalSection(SolutionProperties) = preSolution
		HideSolutionNode = FALSE
	EndGlobalSection
	GlobalSection(NestedProjects) = preSolution
		{9485FB0D-D105-4E11-8689-97613144D165} = {35E025BF-BBB2-4FAC-9F4B-37CBA083EE47}
		{A4F5FE6B-D3B4-4B63-A949-44E12AB8D535} = {2C348365-A9D8-459E-9276-56FC46AAEE31}
		{AB5A975C-378B-45DC-AD69-50D808338AC2} = {35E025BF-BBB2-4FAC-9F4B-37CBA083EE47}
		{0C54BE83-EF9E-4419-B654-A0760745BF80} = {2C348365-A9D8-459E-9276-56FC46AAEE31}
		{AF01C2BD-58CD-4E19-869F-5B9B8E9BA981} = {2C348365-A9D8-459E-9276-56FC46AAEE31}
		{1C9AE254-6076-4EE6-80FD-B0AE4E16347D} = {2C348365-A9D8-459E-9276-56FC46AAEE31}
		{ED1A82CB-2741-45F5-A28B-7C36EFDF9746} = {2C348365-A9D8-459E-9276-56FC46AAEE31}
		{4F5FC4AF-3977-4ECB-9B58-D16E8024BC97} = {2C348365-A9D8-459E-9276-56FC46AAEE31}
		{9AF025CA-3706-401F-8D50-59FAD5AFE725} = {2C348365-A9D8-459E-9276-56FC46AAEE31}
		{F52F6F60-AB29-414D-A24B-DE8EFFBA34C0} = {2C348365-A9D8-459E-9276-56FC46AAEE31}
		{194A88AE-1429-416B-86C1-BF6F7FF47404} = {35E025BF-BBB2-4FAC-9F4B-37CBA083EE47}
		{2F4B72DA-FC27-4676-8E89-7BAC2EFDF750} = {35E025BF-BBB2-4FAC-9F4B-37CBA083EE47}
		{A1B54CA5-7F82-4487-8150-B4CB3952A2AD} = {2C348365-A9D8-459E-9276-56FC46AAEE31}
		{07CDB87A-6906-4B04-9622-164FE04A3F9A} = {2C348365-A9D8-459E-9276-56FC46AAEE31}
		{9459D3EB-9D7F-437E-AC7A-245698B4D62F} = {35E025BF-BBB2-4FAC-9F4B-37CBA083EE47}
		{33A68F57-B234-4481-AEDE-03D51756B35A} = {2C348365-A9D8-459E-9276-56FC46AAEE31}
		{F6195E7B-8002-42AE-BF86-E78DBC769A47} = {35E025BF-BBB2-4FAC-9F4B-37CBA083EE47}
		{A645D475-3448-4473-88CA-E3C3B31E33CA} = {35E025BF-BBB2-4FAC-9F4B-37CBA083EE47}
		{0A9BF1CC-2F0D-431C-BAFD-403658E233F1} = {2C348365-A9D8-459E-9276-56FC46AAEE31}
		{1217C534-E8EB-454D-B6E1-12BD30E72F8E} = {35E025BF-BBB2-4FAC-9F4B-37CBA083EE47}
<<<<<<< HEAD
		{D182B870-72E7-4072-A439-45F4FC148A34} = {2C348365-A9D8-459E-9276-56FC46AAEE31}
=======
		{31580626-6D87-491D-A65E-F6B881164398} = {2C348365-A9D8-459E-9276-56FC46AAEE31}
>>>>>>> 0c78b88f
	EndGlobalSection
	GlobalSection(ExtensibilityGlobals) = postSolution
		        SolutionGuid = {4DD725CE-B49A-4151-8B77-BB33FE88E46E}
		SolutionGuid = {0759BD86-AD12-47BC-8665-6CABC420FE9B}
	EndGlobalSection
EndGlobal<|MERGE_RESOLUTION|>--- conflicted
+++ resolved
@@ -5,9 +5,9 @@
 Project("{2150E333-8FDC-42A3-9474-1A3956D46DE8}") = "src", "src", "{2C348365-A9D8-459E-9276-56FC46AAEE31}"
 EndProject
 Project("{2150E333-8FDC-42A3-9474-1A3956D46DE8}") = "Solution Items", "Solution Items", "{07464F68-2D8E-45E5-B30A-768FCF4CC903}"
-	ProjectSection(FolderGlobals) = preProject
-		        global_1json__JSONSchema = http://json.schemastore.org/global
-	EndProjectSection
+    ProjectSection(FolderGlobals) = preProject
+                global_1json__JSONSchema = http://json.schemastore.org/global
+    EndProjectSection
 EndProject
 Project("{2150E333-8FDC-42A3-9474-1A3956D46DE8}") = "tests", "tests", "{35E025BF-BBB2-4FAC-9F4B-37CBA083EE47}"
 EndProject
@@ -51,154 +51,146 @@
 EndProject
 Project("{9A19103F-16F7-4668-BE54-9A1E7A4F7556}") = "OmniSharp.Http.Tests", "tests\OmniSharp.Http.Tests\OmniSharp.Http.Tests.csproj", "{1217C534-E8EB-454D-B6E1-12BD30E72F8E}"
 EndProject
-<<<<<<< HEAD
 Project("{9A19103F-16F7-4668-BE54-9A1E7A4F7556}") = "OmniSharp.LanguageServerProtocol", "src\OmniSharp.LanguageServerProtocol\OmniSharp.LanguageServerProtocol.csproj", "{D182B870-72E7-4072-A439-45F4FC148A34}"
-=======
+EndProject
 Project("{9A19103F-16F7-4668-BE54-9A1E7A4F7556}") = "OmniSharp.DotNet.ProjectModel", "src\OmniSharp.DotNet.ProjectModel\OmniSharp.DotNet.ProjectModel.csproj", "{31580626-6D87-491D-A65E-F6B881164398}"
->>>>>>> 0c78b88f
 EndProject
 Global
-	GlobalSection(SolutionConfigurationPlatforms) = preSolution
-		Debug|Any CPU = Debug|Any CPU
-		Release|Any CPU = Release|Any CPU
-	EndGlobalSection
-	GlobalSection(ProjectConfigurationPlatforms) = postSolution
-		{9485FB0D-D105-4E11-8689-97613144D165}.Debug|Any CPU.ActiveCfg = Debug|Any CPU
-		{9485FB0D-D105-4E11-8689-97613144D165}.Debug|Any CPU.Build.0 = Debug|Any CPU
-		{9485FB0D-D105-4E11-8689-97613144D165}.Release|Any CPU.ActiveCfg = Release|Any CPU
-		{9485FB0D-D105-4E11-8689-97613144D165}.Release|Any CPU.Build.0 = Release|Any CPU
-		{A4F5FE6B-D3B4-4B63-A949-44E12AB8D535}.Debug|Any CPU.ActiveCfg = Debug|Any CPU
-		{A4F5FE6B-D3B4-4B63-A949-44E12AB8D535}.Debug|Any CPU.Build.0 = Debug|Any CPU
-		{A4F5FE6B-D3B4-4B63-A949-44E12AB8D535}.Release|Any CPU.ActiveCfg = Release|Any CPU
-		{A4F5FE6B-D3B4-4B63-A949-44E12AB8D535}.Release|Any CPU.Build.0 = Release|Any CPU
-		{AB5A975C-378B-45DC-AD69-50D808338AC2}.Debug|Any CPU.ActiveCfg = Debug|Any CPU
-		{AB5A975C-378B-45DC-AD69-50D808338AC2}.Debug|Any CPU.Build.0 = Debug|Any CPU
-		{AB5A975C-378B-45DC-AD69-50D808338AC2}.Release|Any CPU.ActiveCfg = Release|Any CPU
-		{AB5A975C-378B-45DC-AD69-50D808338AC2}.Release|Any CPU.Build.0 = Release|Any CPU
-		{0C54BE83-EF9E-4419-B654-A0760745BF80}.Debug|Any CPU.ActiveCfg = Debug|Any CPU
-		{0C54BE83-EF9E-4419-B654-A0760745BF80}.Debug|Any CPU.Build.0 = Debug|Any CPU
-		{0C54BE83-EF9E-4419-B654-A0760745BF80}.Release|Any CPU.ActiveCfg = Release|Any CPU
-		{0C54BE83-EF9E-4419-B654-A0760745BF80}.Release|Any CPU.Build.0 = Release|Any CPU
-		{AF01C2BD-58CD-4E19-869F-5B9B8E9BA981}.Debug|Any CPU.ActiveCfg = Debug|Any CPU
-		{AF01C2BD-58CD-4E19-869F-5B9B8E9BA981}.Debug|Any CPU.Build.0 = Debug|Any CPU
-		{AF01C2BD-58CD-4E19-869F-5B9B8E9BA981}.Release|Any CPU.ActiveCfg = Release|Any CPU
-		{AF01C2BD-58CD-4E19-869F-5B9B8E9BA981}.Release|Any CPU.Build.0 = Release|Any CPU
-		{1C9AE254-6076-4EE6-80FD-B0AE4E16347D}.Debug|Any CPU.ActiveCfg = Debug|Any CPU
-		{1C9AE254-6076-4EE6-80FD-B0AE4E16347D}.Debug|Any CPU.Build.0 = Debug|Any CPU
-		{1C9AE254-6076-4EE6-80FD-B0AE4E16347D}.Release|Any CPU.ActiveCfg = Release|Any CPU
-		{1C9AE254-6076-4EE6-80FD-B0AE4E16347D}.Release|Any CPU.Build.0 = Release|Any CPU
-		{ED1A82CB-2741-45F5-A28B-7C36EFDF9746}.Debug|Any CPU.ActiveCfg = Debug|Any CPU
-		{ED1A82CB-2741-45F5-A28B-7C36EFDF9746}.Debug|Any CPU.Build.0 = Debug|Any CPU
-		{ED1A82CB-2741-45F5-A28B-7C36EFDF9746}.Release|Any CPU.ActiveCfg = Release|Any CPU
-		{ED1A82CB-2741-45F5-A28B-7C36EFDF9746}.Release|Any CPU.Build.0 = Release|Any CPU
-		{4F5FC4AF-3977-4ECB-9B58-D16E8024BC97}.Debug|Any CPU.ActiveCfg = Debug|Any CPU
-		{4F5FC4AF-3977-4ECB-9B58-D16E8024BC97}.Debug|Any CPU.Build.0 = Debug|Any CPU
-		{4F5FC4AF-3977-4ECB-9B58-D16E8024BC97}.Release|Any CPU.ActiveCfg = Release|Any CPU
-		{4F5FC4AF-3977-4ECB-9B58-D16E8024BC97}.Release|Any CPU.Build.0 = Release|Any CPU
-		{9AF025CA-3706-401F-8D50-59FAD5AFE725}.Debug|Any CPU.ActiveCfg = Debug|Any CPU
-		{9AF025CA-3706-401F-8D50-59FAD5AFE725}.Debug|Any CPU.Build.0 = Debug|Any CPU
-		{9AF025CA-3706-401F-8D50-59FAD5AFE725}.Release|Any CPU.ActiveCfg = Release|Any CPU
-		{9AF025CA-3706-401F-8D50-59FAD5AFE725}.Release|Any CPU.Build.0 = Release|Any CPU
-		{F52F6F60-AB29-414D-A24B-DE8EFFBA34C0}.Debug|Any CPU.ActiveCfg = Debug|Any CPU
-		{F52F6F60-AB29-414D-A24B-DE8EFFBA34C0}.Debug|Any CPU.Build.0 = Debug|Any CPU
-		{F52F6F60-AB29-414D-A24B-DE8EFFBA34C0}.Release|Any CPU.ActiveCfg = Release|Any CPU
-		{F52F6F60-AB29-414D-A24B-DE8EFFBA34C0}.Release|Any CPU.Build.0 = Release|Any CPU
-		{194A88AE-1429-416B-86C1-BF6F7FF47404}.Debug|Any CPU.ActiveCfg = Debug|Any CPU
-		{194A88AE-1429-416B-86C1-BF6F7FF47404}.Debug|Any CPU.Build.0 = Debug|Any CPU
-		{194A88AE-1429-416B-86C1-BF6F7FF47404}.Release|Any CPU.ActiveCfg = Release|Any CPU
-		{194A88AE-1429-416B-86C1-BF6F7FF47404}.Release|Any CPU.Build.0 = Release|Any CPU
-		{2F4B72DA-FC27-4676-8E89-7BAC2EFDF750}.Debug|Any CPU.ActiveCfg = Debug|Any CPU
-		{2F4B72DA-FC27-4676-8E89-7BAC2EFDF750}.Debug|Any CPU.Build.0 = Debug|Any CPU
-		{2F4B72DA-FC27-4676-8E89-7BAC2EFDF750}.Release|Any CPU.ActiveCfg = Release|Any CPU
-		{2F4B72DA-FC27-4676-8E89-7BAC2EFDF750}.Release|Any CPU.Build.0 = Release|Any CPU
-		{A1B54CA5-7F82-4487-8150-B4CB3952A2AD}.Debug|Any CPU.ActiveCfg = Debug|Any CPU
-		{A1B54CA5-7F82-4487-8150-B4CB3952A2AD}.Debug|Any CPU.Build.0 = Debug|Any CPU
-		{A1B54CA5-7F82-4487-8150-B4CB3952A2AD}.Release|Any CPU.ActiveCfg = Release|Any CPU
-		{A1B54CA5-7F82-4487-8150-B4CB3952A2AD}.Release|Any CPU.Build.0 = Release|Any CPU
-		{07CDB87A-6906-4B04-9622-164FE04A3F9A}.Debug|Any CPU.ActiveCfg = Debug|Any CPU
-		{07CDB87A-6906-4B04-9622-164FE04A3F9A}.Debug|Any CPU.Build.0 = Debug|Any CPU
-		{07CDB87A-6906-4B04-9622-164FE04A3F9A}.Release|Any CPU.ActiveCfg = Release|Any CPU
-		{07CDB87A-6906-4B04-9622-164FE04A3F9A}.Release|Any CPU.Build.0 = Release|Any CPU
-		{9459D3EB-9D7F-437E-AC7A-245698B4D62F}.Debug|Any CPU.ActiveCfg = Debug|Any CPU
-		{9459D3EB-9D7F-437E-AC7A-245698B4D62F}.Debug|Any CPU.Build.0 = Debug|Any CPU
-		{9459D3EB-9D7F-437E-AC7A-245698B4D62F}.Release|Any CPU.ActiveCfg = Release|Any CPU
-		{9459D3EB-9D7F-437E-AC7A-245698B4D62F}.Release|Any CPU.Build.0 = Release|Any CPU
-		{33A68F57-B234-4481-AEDE-03D51756B35A}.Debug|Any CPU.ActiveCfg = Debug|Any CPU
-		{33A68F57-B234-4481-AEDE-03D51756B35A}.Debug|Any CPU.Build.0 = Debug|Any CPU
-		{33A68F57-B234-4481-AEDE-03D51756B35A}.Release|Any CPU.ActiveCfg = Release|Any CPU
-		{33A68F57-B234-4481-AEDE-03D51756B35A}.Release|Any CPU.Build.0 = Release|Any CPU
-		{F6195E7B-8002-42AE-BF86-E78DBC769A47}.Debug|Any CPU.ActiveCfg = Debug|Any CPU
-		{F6195E7B-8002-42AE-BF86-E78DBC769A47}.Debug|Any CPU.Build.0 = Debug|Any CPU
-		{F6195E7B-8002-42AE-BF86-E78DBC769A47}.Release|Any CPU.ActiveCfg = Release|Any CPU
-		{F6195E7B-8002-42AE-BF86-E78DBC769A47}.Release|Any CPU.Build.0 = Release|Any CPU
-		{A645D475-3448-4473-88CA-E3C3B31E33CA}.Debug|Any CPU.ActiveCfg = Debug|Any CPU
-		{A645D475-3448-4473-88CA-E3C3B31E33CA}.Debug|Any CPU.Build.0 = Debug|Any CPU
-		{A645D475-3448-4473-88CA-E3C3B31E33CA}.Release|Any CPU.ActiveCfg = Release|Any CPU
-		{A645D475-3448-4473-88CA-E3C3B31E33CA}.Release|Any CPU.Build.0 = Release|Any CPU
-		{0A9BF1CC-2F0D-431C-BAFD-403658E233F1}.Debug|Any CPU.ActiveCfg = Debug|Any CPU
-		{0A9BF1CC-2F0D-431C-BAFD-403658E233F1}.Debug|Any CPU.Build.0 = Debug|Any CPU
-		{0A9BF1CC-2F0D-431C-BAFD-403658E233F1}.Release|Any CPU.ActiveCfg = Release|Any CPU
-		{0A9BF1CC-2F0D-431C-BAFD-403658E233F1}.Release|Any CPU.Build.0 = Release|Any CPU
-		{1217C534-E8EB-454D-B6E1-12BD30E72F8E}.Debug|Any CPU.ActiveCfg = Debug|Any CPU
-		{1217C534-E8EB-454D-B6E1-12BD30E72F8E}.Debug|Any CPU.Build.0 = Debug|Any CPU
-		{1217C534-E8EB-454D-B6E1-12BD30E72F8E}.Release|Any CPU.ActiveCfg = Release|Any CPU
-		{1217C534-E8EB-454D-B6E1-12BD30E72F8E}.Release|Any CPU.Build.0 = Release|Any CPU
-<<<<<<< HEAD
-		{D182B870-72E7-4072-A439-45F4FC148A34}.Debug|Any CPU.ActiveCfg = Debug|Any CPU
-		{D182B870-72E7-4072-A439-45F4FC148A34}.Debug|Any CPU.Build.0 = Debug|Any CPU
-		{D182B870-72E7-4072-A439-45F4FC148A34}.Release|Any CPU.ActiveCfg = Release|Any CPU
-		{D182B870-72E7-4072-A439-45F4FC148A34}.Release|Any CPU.Build.0 = Release|Any CPU
-=======
-		{1217C534-E8EB-454D-B6E1-12BD30E72F8E}.Release|x64.ActiveCfg = Release|Any CPU
-		{1217C534-E8EB-454D-B6E1-12BD30E72F8E}.Release|x64.Build.0 = Release|Any CPU
-		{1217C534-E8EB-454D-B6E1-12BD30E72F8E}.Release|x86.ActiveCfg = Release|Any CPU
-		{1217C534-E8EB-454D-B6E1-12BD30E72F8E}.Release|x86.Build.0 = Release|Any CPU
-		{31580626-6D87-491D-A65E-F6B881164398}.Debug|Any CPU.ActiveCfg = Debug|Any CPU
-		{31580626-6D87-491D-A65E-F6B881164398}.Debug|Any CPU.Build.0 = Debug|Any CPU
-		{31580626-6D87-491D-A65E-F6B881164398}.Debug|x64.ActiveCfg = Debug|Any CPU
-		{31580626-6D87-491D-A65E-F6B881164398}.Debug|x64.Build.0 = Debug|Any CPU
-		{31580626-6D87-491D-A65E-F6B881164398}.Debug|x86.ActiveCfg = Debug|Any CPU
-		{31580626-6D87-491D-A65E-F6B881164398}.Debug|x86.Build.0 = Debug|Any CPU
-		{31580626-6D87-491D-A65E-F6B881164398}.Release|Any CPU.ActiveCfg = Release|Any CPU
-		{31580626-6D87-491D-A65E-F6B881164398}.Release|Any CPU.Build.0 = Release|Any CPU
-		{31580626-6D87-491D-A65E-F6B881164398}.Release|x64.ActiveCfg = Release|Any CPU
-		{31580626-6D87-491D-A65E-F6B881164398}.Release|x64.Build.0 = Release|Any CPU
-		{31580626-6D87-491D-A65E-F6B881164398}.Release|x86.ActiveCfg = Release|Any CPU
-		{31580626-6D87-491D-A65E-F6B881164398}.Release|x86.Build.0 = Release|Any CPU
->>>>>>> 0c78b88f
-	EndGlobalSection
-	GlobalSection(SolutionProperties) = preSolution
-		HideSolutionNode = FALSE
-	EndGlobalSection
-	GlobalSection(NestedProjects) = preSolution
-		{9485FB0D-D105-4E11-8689-97613144D165} = {35E025BF-BBB2-4FAC-9F4B-37CBA083EE47}
-		{A4F5FE6B-D3B4-4B63-A949-44E12AB8D535} = {2C348365-A9D8-459E-9276-56FC46AAEE31}
-		{AB5A975C-378B-45DC-AD69-50D808338AC2} = {35E025BF-BBB2-4FAC-9F4B-37CBA083EE47}
-		{0C54BE83-EF9E-4419-B654-A0760745BF80} = {2C348365-A9D8-459E-9276-56FC46AAEE31}
-		{AF01C2BD-58CD-4E19-869F-5B9B8E9BA981} = {2C348365-A9D8-459E-9276-56FC46AAEE31}
-		{1C9AE254-6076-4EE6-80FD-B0AE4E16347D} = {2C348365-A9D8-459E-9276-56FC46AAEE31}
-		{ED1A82CB-2741-45F5-A28B-7C36EFDF9746} = {2C348365-A9D8-459E-9276-56FC46AAEE31}
-		{4F5FC4AF-3977-4ECB-9B58-D16E8024BC97} = {2C348365-A9D8-459E-9276-56FC46AAEE31}
-		{9AF025CA-3706-401F-8D50-59FAD5AFE725} = {2C348365-A9D8-459E-9276-56FC46AAEE31}
-		{F52F6F60-AB29-414D-A24B-DE8EFFBA34C0} = {2C348365-A9D8-459E-9276-56FC46AAEE31}
-		{194A88AE-1429-416B-86C1-BF6F7FF47404} = {35E025BF-BBB2-4FAC-9F4B-37CBA083EE47}
-		{2F4B72DA-FC27-4676-8E89-7BAC2EFDF750} = {35E025BF-BBB2-4FAC-9F4B-37CBA083EE47}
-		{A1B54CA5-7F82-4487-8150-B4CB3952A2AD} = {2C348365-A9D8-459E-9276-56FC46AAEE31}
-		{07CDB87A-6906-4B04-9622-164FE04A3F9A} = {2C348365-A9D8-459E-9276-56FC46AAEE31}
-		{9459D3EB-9D7F-437E-AC7A-245698B4D62F} = {35E025BF-BBB2-4FAC-9F4B-37CBA083EE47}
-		{33A68F57-B234-4481-AEDE-03D51756B35A} = {2C348365-A9D8-459E-9276-56FC46AAEE31}
-		{F6195E7B-8002-42AE-BF86-E78DBC769A47} = {35E025BF-BBB2-4FAC-9F4B-37CBA083EE47}
-		{A645D475-3448-4473-88CA-E3C3B31E33CA} = {35E025BF-BBB2-4FAC-9F4B-37CBA083EE47}
-		{0A9BF1CC-2F0D-431C-BAFD-403658E233F1} = {2C348365-A9D8-459E-9276-56FC46AAEE31}
-		{1217C534-E8EB-454D-B6E1-12BD30E72F8E} = {35E025BF-BBB2-4FAC-9F4B-37CBA083EE47}
-<<<<<<< HEAD
-		{D182B870-72E7-4072-A439-45F4FC148A34} = {2C348365-A9D8-459E-9276-56FC46AAEE31}
-=======
-		{31580626-6D87-491D-A65E-F6B881164398} = {2C348365-A9D8-459E-9276-56FC46AAEE31}
->>>>>>> 0c78b88f
-	EndGlobalSection
-	GlobalSection(ExtensibilityGlobals) = postSolution
-		        SolutionGuid = {4DD725CE-B49A-4151-8B77-BB33FE88E46E}
-		SolutionGuid = {0759BD86-AD12-47BC-8665-6CABC420FE9B}
-	EndGlobalSection
+    GlobalSection(SolutionConfigurationPlatforms) = preSolution
+        Debug|Any CPU = Debug|Any CPU
+        Release|Any CPU = Release|Any CPU
+    EndGlobalSection
+    GlobalSection(ProjectConfigurationPlatforms) = postSolution
+        {9485FB0D-D105-4E11-8689-97613144D165}.Debug|Any CPU.ActiveCfg = Debug|Any CPU
+        {9485FB0D-D105-4E11-8689-97613144D165}.Debug|Any CPU.Build.0 = Debug|Any CPU
+        {9485FB0D-D105-4E11-8689-97613144D165}.Release|Any CPU.ActiveCfg = Release|Any CPU
+        {9485FB0D-D105-4E11-8689-97613144D165}.Release|Any CPU.Build.0 = Release|Any CPU
+        {A4F5FE6B-D3B4-4B63-A949-44E12AB8D535}.Debug|Any CPU.ActiveCfg = Debug|Any CPU
+        {A4F5FE6B-D3B4-4B63-A949-44E12AB8D535}.Debug|Any CPU.Build.0 = Debug|Any CPU
+        {A4F5FE6B-D3B4-4B63-A949-44E12AB8D535}.Release|Any CPU.ActiveCfg = Release|Any CPU
+        {A4F5FE6B-D3B4-4B63-A949-44E12AB8D535}.Release|Any CPU.Build.0 = Release|Any CPU
+        {AB5A975C-378B-45DC-AD69-50D808338AC2}.Debug|Any CPU.ActiveCfg = Debug|Any CPU
+        {AB5A975C-378B-45DC-AD69-50D808338AC2}.Debug|Any CPU.Build.0 = Debug|Any CPU
+        {AB5A975C-378B-45DC-AD69-50D808338AC2}.Release|Any CPU.ActiveCfg = Release|Any CPU
+        {AB5A975C-378B-45DC-AD69-50D808338AC2}.Release|Any CPU.Build.0 = Release|Any CPU
+        {0C54BE83-EF9E-4419-B654-A0760745BF80}.Debug|Any CPU.ActiveCfg = Debug|Any CPU
+        {0C54BE83-EF9E-4419-B654-A0760745BF80}.Debug|Any CPU.Build.0 = Debug|Any CPU
+        {0C54BE83-EF9E-4419-B654-A0760745BF80}.Release|Any CPU.ActiveCfg = Release|Any CPU
+        {0C54BE83-EF9E-4419-B654-A0760745BF80}.Release|Any CPU.Build.0 = Release|Any CPU
+        {AF01C2BD-58CD-4E19-869F-5B9B8E9BA981}.Debug|Any CPU.ActiveCfg = Debug|Any CPU
+        {AF01C2BD-58CD-4E19-869F-5B9B8E9BA981}.Debug|Any CPU.Build.0 = Debug|Any CPU
+        {AF01C2BD-58CD-4E19-869F-5B9B8E9BA981}.Release|Any CPU.ActiveCfg = Release|Any CPU
+        {AF01C2BD-58CD-4E19-869F-5B9B8E9BA981}.Release|Any CPU.Build.0 = Release|Any CPU
+        {1C9AE254-6076-4EE6-80FD-B0AE4E16347D}.Debug|Any CPU.ActiveCfg = Debug|Any CPU
+        {1C9AE254-6076-4EE6-80FD-B0AE4E16347D}.Debug|Any CPU.Build.0 = Debug|Any CPU
+        {1C9AE254-6076-4EE6-80FD-B0AE4E16347D}.Release|Any CPU.ActiveCfg = Release|Any CPU
+        {1C9AE254-6076-4EE6-80FD-B0AE4E16347D}.Release|Any CPU.Build.0 = Release|Any CPU
+        {ED1A82CB-2741-45F5-A28B-7C36EFDF9746}.Debug|Any CPU.ActiveCfg = Debug|Any CPU
+        {ED1A82CB-2741-45F5-A28B-7C36EFDF9746}.Debug|Any CPU.Build.0 = Debug|Any CPU
+        {ED1A82CB-2741-45F5-A28B-7C36EFDF9746}.Release|Any CPU.ActiveCfg = Release|Any CPU
+        {ED1A82CB-2741-45F5-A28B-7C36EFDF9746}.Release|Any CPU.Build.0 = Release|Any CPU
+        {4F5FC4AF-3977-4ECB-9B58-D16E8024BC97}.Debug|Any CPU.ActiveCfg = Debug|Any CPU
+        {4F5FC4AF-3977-4ECB-9B58-D16E8024BC97}.Debug|Any CPU.Build.0 = Debug|Any CPU
+        {4F5FC4AF-3977-4ECB-9B58-D16E8024BC97}.Release|Any CPU.ActiveCfg = Release|Any CPU
+        {4F5FC4AF-3977-4ECB-9B58-D16E8024BC97}.Release|Any CPU.Build.0 = Release|Any CPU
+        {9AF025CA-3706-401F-8D50-59FAD5AFE725}.Debug|Any CPU.ActiveCfg = Debug|Any CPU
+        {9AF025CA-3706-401F-8D50-59FAD5AFE725}.Debug|Any CPU.Build.0 = Debug|Any CPU
+        {9AF025CA-3706-401F-8D50-59FAD5AFE725}.Release|Any CPU.ActiveCfg = Release|Any CPU
+        {9AF025CA-3706-401F-8D50-59FAD5AFE725}.Release|Any CPU.Build.0 = Release|Any CPU
+        {F52F6F60-AB29-414D-A24B-DE8EFFBA34C0}.Debug|Any CPU.ActiveCfg = Debug|Any CPU
+        {F52F6F60-AB29-414D-A24B-DE8EFFBA34C0}.Debug|Any CPU.Build.0 = Debug|Any CPU
+        {F52F6F60-AB29-414D-A24B-DE8EFFBA34C0}.Release|Any CPU.ActiveCfg = Release|Any CPU
+        {F52F6F60-AB29-414D-A24B-DE8EFFBA34C0}.Release|Any CPU.Build.0 = Release|Any CPU
+        {194A88AE-1429-416B-86C1-BF6F7FF47404}.Debug|Any CPU.ActiveCfg = Debug|Any CPU
+        {194A88AE-1429-416B-86C1-BF6F7FF47404}.Debug|Any CPU.Build.0 = Debug|Any CPU
+        {194A88AE-1429-416B-86C1-BF6F7FF47404}.Release|Any CPU.ActiveCfg = Release|Any CPU
+        {194A88AE-1429-416B-86C1-BF6F7FF47404}.Release|Any CPU.Build.0 = Release|Any CPU
+        {2F4B72DA-FC27-4676-8E89-7BAC2EFDF750}.Debug|Any CPU.ActiveCfg = Debug|Any CPU
+        {2F4B72DA-FC27-4676-8E89-7BAC2EFDF750}.Debug|Any CPU.Build.0 = Debug|Any CPU
+        {2F4B72DA-FC27-4676-8E89-7BAC2EFDF750}.Release|Any CPU.ActiveCfg = Release|Any CPU
+        {2F4B72DA-FC27-4676-8E89-7BAC2EFDF750}.Release|Any CPU.Build.0 = Release|Any CPU
+        {A1B54CA5-7F82-4487-8150-B4CB3952A2AD}.Debug|Any CPU.ActiveCfg = Debug|Any CPU
+        {A1B54CA5-7F82-4487-8150-B4CB3952A2AD}.Debug|Any CPU.Build.0 = Debug|Any CPU
+        {A1B54CA5-7F82-4487-8150-B4CB3952A2AD}.Release|Any CPU.ActiveCfg = Release|Any CPU
+        {A1B54CA5-7F82-4487-8150-B4CB3952A2AD}.Release|Any CPU.Build.0 = Release|Any CPU
+        {07CDB87A-6906-4B04-9622-164FE04A3F9A}.Debug|Any CPU.ActiveCfg = Debug|Any CPU
+        {07CDB87A-6906-4B04-9622-164FE04A3F9A}.Debug|Any CPU.Build.0 = Debug|Any CPU
+        {07CDB87A-6906-4B04-9622-164FE04A3F9A}.Release|Any CPU.ActiveCfg = Release|Any CPU
+        {07CDB87A-6906-4B04-9622-164FE04A3F9A}.Release|Any CPU.Build.0 = Release|Any CPU
+        {9459D3EB-9D7F-437E-AC7A-245698B4D62F}.Debug|Any CPU.ActiveCfg = Debug|Any CPU
+        {9459D3EB-9D7F-437E-AC7A-245698B4D62F}.Debug|Any CPU.Build.0 = Debug|Any CPU
+        {9459D3EB-9D7F-437E-AC7A-245698B4D62F}.Release|Any CPU.ActiveCfg = Release|Any CPU
+        {9459D3EB-9D7F-437E-AC7A-245698B4D62F}.Release|Any CPU.Build.0 = Release|Any CPU
+        {33A68F57-B234-4481-AEDE-03D51756B35A}.Debug|Any CPU.ActiveCfg = Debug|Any CPU
+        {33A68F57-B234-4481-AEDE-03D51756B35A}.Debug|Any CPU.Build.0 = Debug|Any CPU
+        {33A68F57-B234-4481-AEDE-03D51756B35A}.Release|Any CPU.ActiveCfg = Release|Any CPU
+        {33A68F57-B234-4481-AEDE-03D51756B35A}.Release|Any CPU.Build.0 = Release|Any CPU
+        {F6195E7B-8002-42AE-BF86-E78DBC769A47}.Debug|Any CPU.ActiveCfg = Debug|Any CPU
+        {F6195E7B-8002-42AE-BF86-E78DBC769A47}.Debug|Any CPU.Build.0 = Debug|Any CPU
+        {F6195E7B-8002-42AE-BF86-E78DBC769A47}.Release|Any CPU.ActiveCfg = Release|Any CPU
+        {F6195E7B-8002-42AE-BF86-E78DBC769A47}.Release|Any CPU.Build.0 = Release|Any CPU
+        {A645D475-3448-4473-88CA-E3C3B31E33CA}.Debug|Any CPU.ActiveCfg = Debug|Any CPU
+        {A645D475-3448-4473-88CA-E3C3B31E33CA}.Debug|Any CPU.Build.0 = Debug|Any CPU
+        {A645D475-3448-4473-88CA-E3C3B31E33CA}.Release|Any CPU.ActiveCfg = Release|Any CPU
+        {A645D475-3448-4473-88CA-E3C3B31E33CA}.Release|Any CPU.Build.0 = Release|Any CPU
+        {0A9BF1CC-2F0D-431C-BAFD-403658E233F1}.Debug|Any CPU.ActiveCfg = Debug|Any CPU
+        {0A9BF1CC-2F0D-431C-BAFD-403658E233F1}.Debug|Any CPU.Build.0 = Debug|Any CPU
+        {0A9BF1CC-2F0D-431C-BAFD-403658E233F1}.Release|Any CPU.ActiveCfg = Release|Any CPU
+        {0A9BF1CC-2F0D-431C-BAFD-403658E233F1}.Release|Any CPU.Build.0 = Release|Any CPU
+        {1217C534-E8EB-454D-B6E1-12BD30E72F8E}.Debug|Any CPU.ActiveCfg = Debug|Any CPU
+        {1217C534-E8EB-454D-B6E1-12BD30E72F8E}.Debug|Any CPU.Build.0 = Debug|Any CPU
+        {1217C534-E8EB-454D-B6E1-12BD30E72F8E}.Release|Any CPU.ActiveCfg = Release|Any CPU
+        {1217C534-E8EB-454D-B6E1-12BD30E72F8E}.Release|Any CPU.Build.0 = Release|Any CPU
+        {D182B870-72E7-4072-A439-45F4FC148A34}.Debug|Any CPU.ActiveCfg = Debug|Any CPU
+        {D182B870-72E7-4072-A439-45F4FC148A34}.Debug|Any CPU.Build.0 = Debug|Any CPU
+        {D182B870-72E7-4072-A439-45F4FC148A34}.Release|Any CPU.ActiveCfg = Release|Any CPU
+        {D182B870-72E7-4072-A439-45F4FC148A34}.Release|Any CPU.Build.0 = Release|Any CPU
+        {1217C534-E8EB-454D-B6E1-12BD30E72F8E}.Release|x64.ActiveCfg = Release|Any CPU
+        {1217C534-E8EB-454D-B6E1-12BD30E72F8E}.Release|x64.Build.0 = Release|Any CPU
+        {1217C534-E8EB-454D-B6E1-12BD30E72F8E}.Release|x86.ActiveCfg = Release|Any CPU
+        {1217C534-E8EB-454D-B6E1-12BD30E72F8E}.Release|x86.Build.0 = Release|Any CPU
+        {31580626-6D87-491D-A65E-F6B881164398}.Debug|Any CPU.ActiveCfg = Debug|Any CPU
+        {31580626-6D87-491D-A65E-F6B881164398}.Debug|Any CPU.Build.0 = Debug|Any CPU
+        {31580626-6D87-491D-A65E-F6B881164398}.Debug|x64.ActiveCfg = Debug|Any CPU
+        {31580626-6D87-491D-A65E-F6B881164398}.Debug|x64.Build.0 = Debug|Any CPU
+        {31580626-6D87-491D-A65E-F6B881164398}.Debug|x86.ActiveCfg = Debug|Any CPU
+        {31580626-6D87-491D-A65E-F6B881164398}.Debug|x86.Build.0 = Debug|Any CPU
+        {31580626-6D87-491D-A65E-F6B881164398}.Release|Any CPU.ActiveCfg = Release|Any CPU
+        {31580626-6D87-491D-A65E-F6B881164398}.Release|Any CPU.Build.0 = Release|Any CPU
+        {31580626-6D87-491D-A65E-F6B881164398}.Release|x64.ActiveCfg = Release|Any CPU
+        {31580626-6D87-491D-A65E-F6B881164398}.Release|x64.Build.0 = Release|Any CPU
+        {31580626-6D87-491D-A65E-F6B881164398}.Release|x86.ActiveCfg = Release|Any CPU
+        {31580626-6D87-491D-A65E-F6B881164398}.Release|x86.Build.0 = Release|Any CPU
+    EndGlobalSection
+    GlobalSection(SolutionProperties) = preSolution
+        HideSolutionNode = FALSE
+    EndGlobalSection
+    GlobalSection(NestedProjects) = preSolution
+        {9485FB0D-D105-4E11-8689-97613144D165} = {35E025BF-BBB2-4FAC-9F4B-37CBA083EE47}
+        {A4F5FE6B-D3B4-4B63-A949-44E12AB8D535} = {2C348365-A9D8-459E-9276-56FC46AAEE31}
+        {AB5A975C-378B-45DC-AD69-50D808338AC2} = {35E025BF-BBB2-4FAC-9F4B-37CBA083EE47}
+        {0C54BE83-EF9E-4419-B654-A0760745BF80} = {2C348365-A9D8-459E-9276-56FC46AAEE31}
+        {AF01C2BD-58CD-4E19-869F-5B9B8E9BA981} = {2C348365-A9D8-459E-9276-56FC46AAEE31}
+        {1C9AE254-6076-4EE6-80FD-B0AE4E16347D} = {2C348365-A9D8-459E-9276-56FC46AAEE31}
+        {ED1A82CB-2741-45F5-A28B-7C36EFDF9746} = {2C348365-A9D8-459E-9276-56FC46AAEE31}
+        {4F5FC4AF-3977-4ECB-9B58-D16E8024BC97} = {2C348365-A9D8-459E-9276-56FC46AAEE31}
+        {9AF025CA-3706-401F-8D50-59FAD5AFE725} = {2C348365-A9D8-459E-9276-56FC46AAEE31}
+        {F52F6F60-AB29-414D-A24B-DE8EFFBA34C0} = {2C348365-A9D8-459E-9276-56FC46AAEE31}
+        {194A88AE-1429-416B-86C1-BF6F7FF47404} = {35E025BF-BBB2-4FAC-9F4B-37CBA083EE47}
+        {2F4B72DA-FC27-4676-8E89-7BAC2EFDF750} = {35E025BF-BBB2-4FAC-9F4B-37CBA083EE47}
+        {A1B54CA5-7F82-4487-8150-B4CB3952A2AD} = {2C348365-A9D8-459E-9276-56FC46AAEE31}
+        {07CDB87A-6906-4B04-9622-164FE04A3F9A} = {2C348365-A9D8-459E-9276-56FC46AAEE31}
+        {9459D3EB-9D7F-437E-AC7A-245698B4D62F} = {35E025BF-BBB2-4FAC-9F4B-37CBA083EE47}
+        {33A68F57-B234-4481-AEDE-03D51756B35A} = {2C348365-A9D8-459E-9276-56FC46AAEE31}
+        {F6195E7B-8002-42AE-BF86-E78DBC769A47} = {35E025BF-BBB2-4FAC-9F4B-37CBA083EE47}
+        {A645D475-3448-4473-88CA-E3C3B31E33CA} = {35E025BF-BBB2-4FAC-9F4B-37CBA083EE47}
+        {0A9BF1CC-2F0D-431C-BAFD-403658E233F1} = {2C348365-A9D8-459E-9276-56FC46AAEE31}
+        {1217C534-E8EB-454D-B6E1-12BD30E72F8E} = {35E025BF-BBB2-4FAC-9F4B-37CBA083EE47}
+        {D182B870-72E7-4072-A439-45F4FC148A34} = {2C348365-A9D8-459E-9276-56FC46AAEE31}
+        {31580626-6D87-491D-A65E-F6B881164398} = {2C348365-A9D8-459E-9276-56FC46AAEE31}
+    EndGlobalSection
+    GlobalSection(ExtensibilityGlobals) = postSolution
+                SolutionGuid = {4DD725CE-B49A-4151-8B77-BB33FE88E46E}
+        SolutionGuid = {0759BD86-AD12-47BC-8665-6CABC420FE9B}
+    EndGlobalSection
 EndGlobal