<?xml version="1.0" encoding="utf-8"?>
<Project ToolsVersion="14.0" xmlns="http://schemas.microsoft.com/developer/msbuild/2003">

    <PropertyGroup>
        <AspNetCorePackageVersion>2.1.1</AspNetCorePackageVersion>
        <MicrosoftExtensionPackageVersion>3.1.12</MicrosoftExtensionPackageVersion>
        <MSBuildPackageVersion>16.9.0</MSBuildPackageVersion>
        <NuGetPackageVersion>5.2.0</NuGetPackageVersion>
        <RoslynPackageVersion>3.10.0-1.21125.6</RoslynPackageVersion>
        <XunitPackageVersion>2.4.1</XunitPackageVersion>
    </PropertyGroup>

    <ItemGroup>
        <PackageReference Update="Cake.Scripting.Transport" Version="0.6.4" />

<<<<<<< HEAD
        <PackageReference Update="Dotnet.Script.DependencyModel" Version="1.1.0" />
        <PackageReference Update="Dotnet.Script.DependencyModel.NuGet" Version="1.1.0" />
        <PackageReference Update="ICSharpCode.Decompiler" Version="7.0.0.6372-preview3" />
=======
        <PackageReference Update="Dotnet.Script.DependencyModel" Version="1.0.2" />
        <PackageReference Update="Dotnet.Script.DependencyModel.NuGet" Version="1.0.1" />
        <PackageReference Update="ICSharpCode.Decompiler" Version="7.0.0.6488" />
>>>>>>> 2295073b
        <PackageReference Update="McMaster.Extensions.CommandLineUtils" Version="2.2.4" />

        <PackageReference Update="Microsoft.AspNetCore.Diagnostics" Version="$(AspNetCorePackageVersion)" />
        <PackageReference Update="Microsoft.AspNetCore.Hosting" Version="$(AspNetCorePackageVersion)" />
        <PackageReference Update="Microsoft.AspNetCore.Http.Features" Version="$(AspNetCorePackageVersion)" />
        <PackageReference Update="Microsoft.AspNetCore.Server.Kestrel" Version="$(AspNetCorePackageVersion)" />

        <PackageReference Update="Microsoft.Build" Version="$(MSBuildPackageVersion)" />
        <PackageReference Update="Microsoft.Build.Framework" Version="$(MSBuildPackageVersion)" />
        <PackageReference Update="Microsoft.Build.Tasks.Core" Version="$(MSBuildPackageVersion)" />
        <PackageReference Update="Microsoft.Build.Utilities.Core" Version="$(MSBuildPackageVersion)" />

        <PackageReference Update="Microsoft.CodeAnalysis.Common" Version="$(RoslynPackageVersion)" />
        <PackageReference Update="Microsoft.CodeAnalysis.CSharp" Version="$(RoslynPackageVersion)" />
        <PackageReference Update="Microsoft.CodeAnalysis.CSharp.Features" Version="$(RoslynPackageVersion)" />
        <PackageReference Update="Microsoft.CodeAnalysis.CSharp.Scripting" Version="$(RoslynPackageVersion)" />
        <PackageReference Update="Microsoft.CodeAnalysis.CSharp.Workspaces" Version="$(RoslynPackageVersion)" />
        <PackageReference Update="Microsoft.CodeAnalysis.Workspaces.Common" Version="$(RoslynPackageVersion)" />

        <PackageReference Update="Microsoft.Extensions.Caching.Memory" Version="$(MicrosoftExtensionPackageVersion)" />
        <PackageReference Update="Microsoft.Extensions.Configuration" Version="$(MicrosoftExtensionPackageVersion)" />
        <PackageReference Update="Microsoft.Extensions.Configuration.Binder" Version="$(MicrosoftExtensionPackageVersion)" />
        <PackageReference Update="Microsoft.Extensions.Configuration.CommandLine" Version="$(MicrosoftExtensionPackageVersion)" />
        <PackageReference Update="Microsoft.Extensions.Configuration.EnvironmentVariables" Version="$(MicrosoftExtensionPackageVersion)" />
        <PackageReference Update="Microsoft.Extensions.Configuration.Json" Version="$(MicrosoftExtensionPackageVersion)" />
        <PackageReference Update="Microsoft.Extensions.DependencyInjection" Version="$(MicrosoftExtensionPackageVersion)" />
        <PackageReference Update="Microsoft.Extensions.DependencyModel" Version="3.1.6" />
        <PackageReference Update="Microsoft.Extensions.FileProviders.Physical" Version="$(MicrosoftExtensionPackageVersion)" />
        <PackageReference Update="Microsoft.Extensions.FileSystemGlobbing" Version="$(MicrosoftExtensionPackageVersion)" />
        <PackageReference Update="Microsoft.Extensions.Logging" Version="$(MicrosoftExtensionPackageVersion)" />
        <PackageReference Update="Microsoft.Extensions.Logging.Console" Version="$(MicrosoftExtensionPackageVersion)" />
        <PackageReference Update="Microsoft.Extensions.Options" Version="$(MicrosoftExtensionPackageVersion)" />
        <PackageReference Update="Microsoft.Extensions.Options.ConfigurationExtensions" Version="$(MicrosoftExtensionPackageVersion)" />

        <PackageReference Update="Microsoft.NETFramework.ReferenceAssemblies" Version="1.0.0" />
        <PackageReference Update="Microsoft.NET.Test.Sdk" Version="16.6.1" />
        <PackageReference Update="Microsoft.TestPlatform.TranslationLayer" Version="16.6.1" />
        <PackageReference Update="Microsoft.VisualStudio.Setup.Configuration.Interop" Version="1.14.114" />
        <PackageReference Update="Microsoft.VisualStudio.SDK.EmbedInteropTypes" Version="15.0.12" />

        <PackageReference Update="Newtonsoft.Json" Version="12.0.3" />

        <PackageReference Update="NuGet.Packaging" Version="$(NuGetPackageVersion)" />
        <PackageReference Update="NuGet.Packaging.Core" Version="$(NuGetPackageVersion)" />
        <PackageReference Update="NuGet.ProjectModel" Version="$(NuGetPackageVersion)" />
        <PackageReference Update="NuGet.Versioning" Version="$(NuGetPackageVersion)" />

        <PackageReference Update="OmniSharp.Extensions.LanguageServer" Version="0.19.0" />
        <PackageReference Update="OmniSharp.Extensions.LanguageProtocol.Testing" Version="0.19.0" />

        <PackageReference Update="SQLitePCLRaw.bundle_green" Version="2.0.4" />
        <PackageReference Update="System.Collections.Immutable" Version="5.0.0" />
        <PackageReference Update="System.ComponentModel.Composition" Version="4.5.0" />
        <PackageReference Update="System.Composition" Version="1.0.31" />
        <PackageReference Update="System.Reflection.Metadata" Version="5.0.0" />
        <PackageReference Update="System.Threading.Tasks.Dataflow" Version="5.0.0" />
        <PackageReference Update="System.ValueTuple" Version="4.5.0" />

        <PackageReference Update="System.Reactive" Version="4.4.1" />

        <PackageReference Update="System.Reflection.DispatchProxy" Version="4.5.1" />

        <PackageReference Update="xunit.runner.visualstudio" Version="2.4.3" />
        <PackageReference Update="xunit" Version="$(XunitPackageVersion)" />
        <PackageReference Update="StrongNamer" Version="0.2.5" />
    </ItemGroup>
    <ItemGroup>
        <PackageReference Include="Microsoft.SourceLink.GitHub" Version="1.0.0" PrivateAssets="All" />
    </ItemGroup>
</Project><|MERGE_RESOLUTION|>--- conflicted
+++ resolved
@@ -13,15 +13,10 @@
     <ItemGroup>
         <PackageReference Update="Cake.Scripting.Transport" Version="0.6.4" />
 
-<<<<<<< HEAD
         <PackageReference Update="Dotnet.Script.DependencyModel" Version="1.1.0" />
         <PackageReference Update="Dotnet.Script.DependencyModel.NuGet" Version="1.1.0" />
-        <PackageReference Update="ICSharpCode.Decompiler" Version="7.0.0.6372-preview3" />
-=======
-        <PackageReference Update="Dotnet.Script.DependencyModel" Version="1.0.2" />
-        <PackageReference Update="Dotnet.Script.DependencyModel.NuGet" Version="1.0.1" />
         <PackageReference Update="ICSharpCode.Decompiler" Version="7.0.0.6488" />
->>>>>>> 2295073b
+
         <PackageReference Update="McMaster.Extensions.CommandLineUtils" Version="2.2.4" />
 
         <PackageReference Update="Microsoft.AspNetCore.Diagnostics" Version="$(AspNetCorePackageVersion)" />
