<?xml version="1.0" encoding="utf-8"?>
<Project ToolsVersion="14.0" xmlns="http://schemas.microsoft.com/developer/msbuild/2003">

    <PropertyGroup>
        <AspNetCorePackageVersion>2.2.0</AspNetCorePackageVersion>
        <MicrosoftExtensionPackageVersion>5.0.0</MicrosoftExtensionPackageVersion>
        <MicrosoftTestPackageVersion>16.9.4</MicrosoftTestPackageVersion>
        <MSBuildPackageVersion>16.10.0</MSBuildPackageVersion>
<<<<<<< HEAD
        <NuGetPackageVersion>5.10.0</NuGetPackageVersion>
        <RoslynPackageVersion>4.0.0-2.21354.7</RoslynPackageVersion>
=======
        <NuGetPackageVersion>5.2.0</NuGetPackageVersion>
        <RoslynPackageVersion>4.0.0-3.21373.8</RoslynPackageVersion>
>>>>>>> 0892538c
        <XunitPackageVersion>2.4.1</XunitPackageVersion>
    </PropertyGroup>

    <ItemGroup>
        <PackageReference Update="Cake.Scripting.Transport" Version="0.6.4" />

        <PackageReference Update="Dotnet.Script.DependencyModel" Version="1.1.0" />
        <PackageReference Update="Dotnet.Script.DependencyModel.NuGet" Version="1.1.0" />
        <PackageReference Update="ICSharpCode.Decompiler" Version="7.1.0.6543" />

        <PackageReference Update="McMaster.Extensions.CommandLineUtils" Version="3.1.0" />

        <PackageReference Update="Microsoft.AspNetCore.Diagnostics" Version="$(AspNetCorePackageVersion)" />
        <PackageReference Update="Microsoft.AspNetCore.Hosting" Version="$(AspNetCorePackageVersion)" />
        <PackageReference Update="Microsoft.AspNetCore.Http.Features" Version="$(AspNetCorePackageVersion)" />
        <PackageReference Update="Microsoft.AspNetCore.Server.Kestrel" Version="$(AspNetCorePackageVersion)" />

        <PackageReference Update="Microsoft.Build" Version="$(MSBuildPackageVersion)" />
        <PackageReference Update="Microsoft.Build.Framework" Version="$(MSBuildPackageVersion)" />
        <PackageReference Update="Microsoft.Build.Tasks.Core" Version="$(MSBuildPackageVersion)" />
        <PackageReference Update="Microsoft.Build.Utilities.Core" Version="$(MSBuildPackageVersion)" />

        <PackageReference Update="Microsoft.CodeAnalysis.Common" Version="$(RoslynPackageVersion)" />
        <PackageReference Update="Microsoft.CodeAnalysis.CSharp" Version="$(RoslynPackageVersion)" />
        <PackageReference Update="Microsoft.CodeAnalysis.CSharp.Features" Version="$(RoslynPackageVersion)" />
        <PackageReference Update="Microsoft.CodeAnalysis.CSharp.Scripting" Version="$(RoslynPackageVersion)" />
        <PackageReference Update="Microsoft.CodeAnalysis.CSharp.Workspaces" Version="$(RoslynPackageVersion)" />
        <PackageReference Update="Microsoft.CodeAnalysis.Workspaces.Common" Version="$(RoslynPackageVersion)" />
        <PackageReference Update="Microsoft.CodeAnalysis.ExternalAccess.OmniSharp" Version="$(RoslynPackageVersion)" />
        <PackageReference Update="Microsoft.CodeAnalysis.ExternalAccess.OmniSharp.CSharp" Version="$(RoslynPackageVersion)" />

        <PackageReference Update="Microsoft.Extensions.Caching.Memory" Version="$(MicrosoftExtensionPackageVersion)" />
        <PackageReference Update="Microsoft.Extensions.Configuration" Version="$(MicrosoftExtensionPackageVersion)" />
        <PackageReference Update="Microsoft.Extensions.Configuration.Binder" Version="$(MicrosoftExtensionPackageVersion)" />
        <PackageReference Update="Microsoft.Extensions.Configuration.CommandLine" Version="$(MicrosoftExtensionPackageVersion)" />
        <PackageReference Update="Microsoft.Extensions.Configuration.EnvironmentVariables" Version="$(MicrosoftExtensionPackageVersion)" />
        <PackageReference Update="Microsoft.Extensions.Configuration.Json" Version="$(MicrosoftExtensionPackageVersion)" />
        <PackageReference Update="Microsoft.Extensions.DependencyInjection" Version="$(MicrosoftExtensionPackageVersion)" />
        <PackageReference Update="Microsoft.Extensions.DependencyModel" Version="$(MicrosoftExtensionPackageVersion)" />
        <PackageReference Update="Microsoft.Extensions.FileProviders.Physical" Version="$(MicrosoftExtensionPackageVersion)" />
        <PackageReference Update="Microsoft.Extensions.FileSystemGlobbing" Version="$(MicrosoftExtensionPackageVersion)" />
        <PackageReference Update="Microsoft.Extensions.Logging" Version="$(MicrosoftExtensionPackageVersion)" />
        <PackageReference Update="Microsoft.Extensions.Logging.Console" Version="$(MicrosoftExtensionPackageVersion)" />
        <PackageReference Update="Microsoft.Extensions.Options" Version="$(MicrosoftExtensionPackageVersion)" />
        <PackageReference Update="Microsoft.Extensions.Options.ConfigurationExtensions" Version="$(MicrosoftExtensionPackageVersion)" />

        <PackageReference Update="Microsoft.Build.Locator" Version="1.4.1" />

        <PackageReference Update="Microsoft.NETFramework.ReferenceAssemblies" Version="1.0.0" />

        <PackageReference Update="Microsoft.NET.Test.Sdk" Version="$(MicrosoftTestPackageVersion)" />
        <PackageReference Update="Microsoft.TestPlatform.TranslationLayer" Version="$(MicrosoftTestPackageVersion)" />

        <PackageReference Update="Microsoft.VisualStudio.Setup.Configuration.Interop" Version="1.14.114" />
        <PackageReference Update="Microsoft.VisualStudio.SDK.EmbedInteropTypes" Version="15.0.12" />

        <PackageReference Update="Newtonsoft.Json" Version="12.0.3" />

        <PackageReference Update="NuGet.Packaging" Version="$(NuGetPackageVersion)" />
        <PackageReference Update="NuGet.Packaging.Core" Version="$(NuGetPackageVersion)" />
        <PackageReference Update="NuGet.ProjectModel" Version="$(NuGetPackageVersion)" />
        <PackageReference Update="NuGet.Versioning" Version="$(NuGetPackageVersion)" />

        <PackageReference Update="OmniSharp.Extensions.LanguageServer" Version="0.19.0" />
        <PackageReference Update="OmniSharp.Extensions.LanguageProtocol.Testing" Version="0.19.0" />

        <PackageReference Update="SQLitePCLRaw.bundle_green" Version="2.0.4" />
        <PackageReference Update="System.Collections.Immutable" Version="5.0.0" />
        <PackageReference Update="System.ComponentModel.Composition" Version="4.5.0" />
        <PackageReference Update="System.Composition" Version="1.0.31" />
        <PackageReference Update="System.Reflection.Metadata" Version="5.0.0" />
        <PackageReference Update="System.Threading.Tasks.Dataflow" Version="5.0.0" />
        <PackageReference Update="System.ValueTuple" Version="4.5.0" />

        <PackageReference Update="System.Reactive" Version="4.4.1" />

        <PackageReference Update="System.Reflection.DispatchProxy" Version="4.5.1" />

        <PackageReference Update="xunit.runner.visualstudio" Version="2.4.3" />
        <PackageReference Update="xunit" Version="$(XunitPackageVersion)" />
    </ItemGroup>
    <ItemGroup>
        <PackageReference Include="Microsoft.SourceLink.GitHub" Version="1.0.0" PrivateAssets="All" />
    </ItemGroup>
</Project><|MERGE_RESOLUTION|>--- conflicted
+++ resolved
@@ -6,13 +6,8 @@
         <MicrosoftExtensionPackageVersion>5.0.0</MicrosoftExtensionPackageVersion>
         <MicrosoftTestPackageVersion>16.9.4</MicrosoftTestPackageVersion>
         <MSBuildPackageVersion>16.10.0</MSBuildPackageVersion>
-<<<<<<< HEAD
         <NuGetPackageVersion>5.10.0</NuGetPackageVersion>
-        <RoslynPackageVersion>4.0.0-2.21354.7</RoslynPackageVersion>
-=======
-        <NuGetPackageVersion>5.2.0</NuGetPackageVersion>
         <RoslynPackageVersion>4.0.0-3.21373.8</RoslynPackageVersion>
->>>>>>> 0892538c
         <XunitPackageVersion>2.4.1</XunitPackageVersion>
     </PropertyGroup>
 
