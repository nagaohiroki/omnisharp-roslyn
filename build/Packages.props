--- conflicted
+++ resolved
@@ -1,23 +1,14 @@
 <?xml version="1.0" encoding="utf-8"?>
 <Project ToolsVersion="14.0" xmlns="http://schemas.microsoft.com/developer/msbuild/2003">
 
-<<<<<<< HEAD
-  <PropertyGroup>
-    <MSBuildPackageVersion>16.8.0</MSBuildPackageVersion>
-    <NuGetPackageVersion>5.8.0</NuGetPackageVersion>
-    <RoslynPackageVersion>3.9.0-2.20570.24</RoslynPackageVersion>
-    <XunitPackageVersion>2.4.1</XunitPackageVersion>
-  </PropertyGroup>
-=======
     <PropertyGroup>
         <AspNetCorePackageVersion>2.1.1</AspNetCorePackageVersion>
         <MicrosoftExtensionPackageVersion>3.1.12</MicrosoftExtensionPackageVersion>
         <MSBuildPackageVersion>16.9.0</MSBuildPackageVersion>
-        <NuGetPackageVersion>5.2.0</NuGetPackageVersion>
+        <NuGetPackageVersion>5.9.0</NuGetPackageVersion>
         <RoslynPackageVersion>3.10.0-1.21125.6</RoslynPackageVersion>
         <XunitPackageVersion>2.4.1</XunitPackageVersion>
     </PropertyGroup>
->>>>>>> 669fd87e
 
     <ItemGroup>
         <PackageReference Update="Cake.Scripting.Transport" Version="0.3.0" />
@@ -44,50 +35,27 @@
         <PackageReference Update="Microsoft.CodeAnalysis.CSharp.Workspaces" Version="$(RoslynPackageVersion)" />
         <PackageReference Update="Microsoft.CodeAnalysis.Workspaces.Common" Version="$(RoslynPackageVersion)" />
 
-<<<<<<< HEAD
-    <PackageReference Update="Microsoft.Extensions.Caching.Memory" Version="5.0.0" />
-    <PackageReference Update="Microsoft.Extensions.Configuration" Version="5.0.0" />
-    <PackageReference Update="Microsoft.Extensions.Configuration.Binder" Version="5.0.0" />
-    <PackageReference Update="Microsoft.Extensions.Configuration.CommandLine" Version="5.0.0" />
-    <PackageReference Update="Microsoft.Extensions.Configuration.EnvironmentVariables" Version="5.0.0" />
-    <PackageReference Update="Microsoft.Extensions.Configuration.Json" Version="5.0.0" />
-    <PackageReference Update="Microsoft.Extensions.DependencyInjection" Version="5.0.0" />
-    <PackageReference Update="Microsoft.Extensions.DependencyModel" Version="5.0.0" />
-    <PackageReference Update="Microsoft.Extensions.FileProviders.Physical" Version="5.0.0" />
-    <PackageReference Update="Microsoft.Extensions.FileSystemGlobbing" Version="5.0.0" />
-    <PackageReference Update="Microsoft.Extensions.Logging" Version="5.0.0" />
-    <PackageReference Update="Microsoft.Extensions.Logging.Console" Version="5.0.0" />
-    <PackageReference Update="Microsoft.Extensions.Options" Version="5.0.0" />
-    <PackageReference Update="Microsoft.Extensions.Options.ConfigurationExtensions" Version="5.0.0" />
-
-    <PackageReference Update="Microsoft.NETFramework.ReferenceAssemblies" Version="1.0.0" />
-    <PackageReference Update="Microsoft.NET.Test.Sdk" Version="16.9.0-preview-20201123-03" />
-    <PackageReference Update="Microsoft.TestPlatform.TranslationLayer" Version="16.9.0-preview-20201123-03" />
-    <PackageReference Update="Microsoft.TestPlatform.ObjectModel " Version="16.9.0-preview-20201123-03" />
-    <PackageReference Update="Microsoft.VisualStudio.Setup.Configuration.Interop" Version="1.14.114" />
-    <PackageReference Update="Microsoft.VisualStudio.SDK.EmbedInteropTypes" Version="15.0.36" />
-=======
-        <PackageReference Update="Microsoft.Extensions.Caching.Memory" Version="$(MicrosoftExtensionPackageVersion)" />
-        <PackageReference Update="Microsoft.Extensions.Configuration" Version="$(MicrosoftExtensionPackageVersion)" />
-        <PackageReference Update="Microsoft.Extensions.Configuration.Binder" Version="$(MicrosoftExtensionPackageVersion)" />
-        <PackageReference Update="Microsoft.Extensions.Configuration.CommandLine" Version="$(MicrosoftExtensionPackageVersion)" />
-        <PackageReference Update="Microsoft.Extensions.Configuration.EnvironmentVariables" Version="$(MicrosoftExtensionPackageVersion)" />
-        <PackageReference Update="Microsoft.Extensions.Configuration.Json" Version="$(MicrosoftExtensionPackageVersion)" />
-        <PackageReference Update="Microsoft.Extensions.DependencyInjection" Version="$(MicrosoftExtensionPackageVersion)" />
-        <PackageReference Update="Microsoft.Extensions.DependencyModel" Version="3.1.6" />
-        <PackageReference Update="Microsoft.Extensions.FileProviders.Physical" Version="$(MicrosoftExtensionPackageVersion)" />
-        <PackageReference Update="Microsoft.Extensions.FileSystemGlobbing" Version="$(MicrosoftExtensionPackageVersion)" />
-        <PackageReference Update="Microsoft.Extensions.Logging" Version="$(MicrosoftExtensionPackageVersion)" />
-        <PackageReference Update="Microsoft.Extensions.Logging.Console" Version="$(MicrosoftExtensionPackageVersion)" />
-        <PackageReference Update="Microsoft.Extensions.Options" Version="$(MicrosoftExtensionPackageVersion)" />
-        <PackageReference Update="Microsoft.Extensions.Options.ConfigurationExtensions" Version="$(MicrosoftExtensionPackageVersion)" />
+        <PackageReference Update="Microsoft.Extensions.Caching.Memory" Version="5.0.0" />
+        <PackageReference Update="Microsoft.Extensions.Configuration" Version="5.0.0" />
+        <PackageReference Update="Microsoft.Extensions.Configuration.Binder" Version="5.0.0" />
+        <PackageReference Update="Microsoft.Extensions.Configuration.CommandLine" Version="5.0.0" />
+        <PackageReference Update="Microsoft.Extensions.Configuration.EnvironmentVariables" Version="5.0.0" />
+        <PackageReference Update="Microsoft.Extensions.Configuration.Json" Version="5.0.0" />
+        <PackageReference Update="Microsoft.Extensions.DependencyInjection" Version="5.0.0" />
+        <PackageReference Update="Microsoft.Extensions.DependencyModel" Version="5.0.0" />
+        <PackageReference Update="Microsoft.Extensions.FileProviders.Physical" Version="5.0.0" />
+        <PackageReference Update="Microsoft.Extensions.FileSystemGlobbing" Version="5.0.0" />
+        <PackageReference Update="Microsoft.Extensions.Logging" Version="5.0.0" />
+        <PackageReference Update="Microsoft.Extensions.Logging.Console" Version="5.0.0" />
+        <PackageReference Update="Microsoft.Extensions.Options" Version="5.0.0" />
+        <PackageReference Update="Microsoft.Extensions.Options.ConfigurationExtensions" Version="5.0.0" />
 
         <PackageReference Update="Microsoft.NETFramework.ReferenceAssemblies" Version="1.0.0" />
-        <PackageReference Update="Microsoft.NET.Test.Sdk" Version="16.6.1" />
-        <PackageReference Update="Microsoft.TestPlatform.TranslationLayer" Version="16.6.1" />
+        <PackageReference Update="Microsoft.NET.Test.Sdk" Version="16.9.0-preview-20201123-03" />
+        <PackageReference Update="Microsoft.TestPlatform.TranslationLayer" Version="16.9.0-preview-20201123-03" />
+        <PackageReference Update="Microsoft.TestPlatform.ObjectModel" Version="16.9.0-preview-20201123-03" />
         <PackageReference Update="Microsoft.VisualStudio.Setup.Configuration.Interop" Version="1.14.114" />
         <PackageReference Update="Microsoft.VisualStudio.SDK.EmbedInteropTypes" Version="15.0.12" />
->>>>>>> 669fd87e
 
         <PackageReference Update="Newtonsoft.Json" Version="12.0.3" />
 
@@ -99,25 +67,6 @@
         <PackageReference Update="OmniSharp.Extensions.LanguageServer" Version="0.19.0" />
         <PackageReference Update="OmniSharp.Extensions.LanguageProtocol.Testing" Version="0.19.0" />
 
-<<<<<<< HEAD
-    <PackageReference Update="SQLitePCLRaw.bundle_green" Version="2.0.4" />
-    <PackageReference Update="System.Collections.Immutable" Version="1.4.0" />
-    <PackageReference Update="System.ComponentModel.Composition" Version="4.5.0" />
-    <PackageReference Update="System.Composition" Version="1.0.31" />
-    <PackageReference Update="System.Reactive" Version="4.4.1" />
-    <PackageReference Update="System.Reflection.DispatchProxy" Version="4.5.1" />
-    <PackageReference Update="System.Reflection.Metadata" Version="1.6.0" />
-	  <PackageReference Update="System.Runtime.InteropServices.RuntimeInformation" Version="4.3.0" />
-    <PackageReference Update="System.Threading.Tasks.Dataflow" Version="4.9.0" />
-    <PackageReference Update="System.ValueTuple" Version="4.5.0" />
-
-    <PackageReference Update="xunit.runner.visualstudio" Version="2.4.3" />
-    <PackageReference Update="xunit" Version="$(XunitPackageVersion)" />
-  </ItemGroup>
-  <ItemGroup>
-    <PackageReference Include="Microsoft.SourceLink.GitHub" Version="1.0.0" PrivateAssets="All" />
-  </ItemGroup>
-=======
         <PackageReference Update="SQLitePCLRaw.bundle_green" Version="2.0.4" />
         <PackageReference Update="System.Collections.Immutable" Version="5.0.0" />
         <PackageReference Update="System.ComponentModel.Composition" Version="4.5.0" />
@@ -129,12 +78,11 @@
         <PackageReference Update="System.Reactive" Version="4.4.1" />
 
         <PackageReference Update="System.Reflection.DispatchProxy" Version="4.5.1" />
-
+        <PackageReference Update="System.Runtime.InteropServices.RuntimeInformation" Version="4.3.0" />
         <PackageReference Update="xunit.runner.visualstudio" Version="2.4.3" />
         <PackageReference Update="xunit" Version="$(XunitPackageVersion)" />
     </ItemGroup>
     <ItemGroup>
         <PackageReference Include="Microsoft.SourceLink.GitHub" Version="1.0.0" PrivateAssets="All" />
     </ItemGroup>
->>>>>>> 669fd87e
-</Project>+</Project>
