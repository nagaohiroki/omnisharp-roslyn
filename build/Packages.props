--- conflicted
+++ resolved
@@ -6,13 +6,8 @@
         <MicrosoftExtensionPackageVersion>5.0.0</MicrosoftExtensionPackageVersion>
         <MicrosoftTestPackageVersion>16.9.4</MicrosoftTestPackageVersion>
         <MSBuildPackageVersion>16.10.0</MSBuildPackageVersion>
-<<<<<<< HEAD
-        <NuGetPackageVersion>5.10.0</NuGetPackageVersion>
+        <NuGetPackageVersion>5.11.0</NuGetPackageVersion>
         <RoslynPackageVersion>4.0.0-6.21526.21</RoslynPackageVersion>
-=======
-        <NuGetPackageVersion>5.11.0</NuGetPackageVersion>
-        <RoslynPackageVersion>4.0.0-4.21427.11</RoslynPackageVersion>
->>>>>>> 13408b69
         <XunitPackageVersion>2.4.1</XunitPackageVersion>
     </PropertyGroup>
 
