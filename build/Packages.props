--- conflicted
+++ resolved
@@ -79,11 +79,8 @@
         <PackageReference Update="System.Collections.Immutable" Version="6.0.0" />
         <PackageReference Update="System.ComponentModel.Composition" Version="4.5.0" />
         <PackageReference Update="System.Composition" Version="6.0.0" />
-<<<<<<< HEAD
         <PackageReference Update="System.Configuration.ConfigurationManager" Version="4.5.0" />
-=======
         <PackageReference Update="System.Memory" Version="4.5.5" />
->>>>>>> 61352149
         <PackageReference Update="System.Reflection.Metadata" Version="6.0.0" />
         <PackageReference Update="System.Threading.Tasks.Dataflow" Version="6.0.0" />
         <PackageReference Update="System.ValueTuple" Version="4.5.0" />
@@ -98,14 +95,10 @@
     <ItemGroup>
         <PackageReference Include="Microsoft.SourceLink.GitHub" Version="1.0.0" PrivateAssets="All" />
     </ItemGroup>
-<<<<<<< HEAD
-</Project>
-=======
     <ItemGroup Condition="'$(TargetFramework)' == 'net472'">
         <PackageReference Update="Microsoft.AspNetCore.Diagnostics" Version="2.2.0" />
         <PackageReference Update="Microsoft.AspNetCore.Hosting" Version="2.2.0" />
         <PackageReference Update="Microsoft.AspNetCore.Http.Features" Version="2.2.0" />
         <PackageReference Update="Microsoft.AspNetCore.Server.Kestrel" Version="2.2.0" />
     </ItemGroup>
-</Project>
->>>>>>> 61352149
+</Project>