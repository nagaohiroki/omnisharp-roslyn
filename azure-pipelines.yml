--- conflicted
+++ resolved
@@ -28,16 +28,10 @@
 
 variables:
   Verbosity: Diagnostic
-<<<<<<< HEAD
-  DotNetVersion: "3.1.402"
+  DotNetVersion: "5.0.102"
+  DotNetVersion2: "3.1.405"
   CakeVersion: "1.0.0-rc0001"
   NuGetVersion: "5.7.0"
-=======
-  DotNetVersion: "5.0.102"
-  DotNetVersion2: "3.1.405"
-  CakeVersion: "0.32.1"
-  NuGetVersion: "4.9.2"
->>>>>>> ec095f89
   GitVersionVersion: "5.0.1"
   MonoVersion: "6.12.0"
   Coverage: "$(Agent.BuildDirectory)/c"
