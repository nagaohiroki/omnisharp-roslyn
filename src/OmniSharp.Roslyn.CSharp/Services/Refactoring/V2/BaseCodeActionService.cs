--- conflicted
+++ resolved
@@ -37,10 +37,6 @@
         protected readonly ILogger Logger;
         private readonly ICsDiagnosticWorker _diagnostics;
         private readonly CachingCodeFixProviderForProjects _codeFixesForProject;
-<<<<<<< HEAD
-        private readonly MethodInfo? _getNestedCodeActions;
-=======
->>>>>>> adaaedb8
 
         protected Lazy<List<CodeRefactoringProvider>> OrderedCodeRefactoringProviders;
 
