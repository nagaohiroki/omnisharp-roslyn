--- conflicted
+++ resolved
@@ -51,13 +51,8 @@
 
         internal static string GetProviderName(this CompletionItem item) => (string)_getProviderName.GetValue(item);
 
-<<<<<<< HEAD
         public static bool IsObjectCreationCompletionItem(this CompletionItem item) => GetProviderName(item) == ObjectCreationCompletionProvider;
-=======
-        public static bool IsObjectCreationCompletionItem(this CompletionItem item)
-        {
-            return GetProviderName(item) == ObjectCreationCompletionProvider;
-        }
+
         public static Task<(CompletionList completionList, bool expandItemsAvailable)> GetCompletionsInternalAsync(
             this CompletionService completionService,
             Document document,
@@ -76,7 +71,6 @@
             char? commitCharacter = null,
             CancellationToken cancellationToken = default)
             => (Task<CompletionChange>)_getChangeAsync.Invoke(completionService, new object[] { document, item, completionListSpan, commitCharacter, cancellationToken });
->>>>>>> 0829793e
 
         public static async Task<IEnumerable<ISymbol>> GetCompletionSymbolsAsync(this CompletionItem completionItem, IEnumerable<ISymbol> recommendedSymbols, Document document)
         {
