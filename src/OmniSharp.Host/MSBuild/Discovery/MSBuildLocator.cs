﻿using System;
using System.Collections.Immutable;
using System.IO;
using System.Text;
using Microsoft.Extensions.Configuration;
using Microsoft.Extensions.Logging;
using OmniSharp.MSBuild.Discovery.Providers;
using OmniSharp.Services;
using OmniSharp.Utilities;
using MicrosoftBuildLocator = Microsoft.Build.Locator.MSBuildLocator;

namespace OmniSharp.MSBuild.Discovery
{
    internal class MSBuildLocator : DisposableObject, IMSBuildLocator
    {
        private readonly ILogger _logger;
        private readonly ImmutableArray<MSBuildInstanceProvider> _providers;

        public MSBuildInstance RegisteredInstance { get; private set; }

        private MSBuildLocator(ILoggerFactory loggerFactory, IAssemblyLoader assemblyLoader, ImmutableArray<MSBuildInstanceProvider> providers)
        {
            _logger = loggerFactory.CreateLogger<MSBuildLocator>();
            _providers = providers;
        }

        protected override void DisposeCore(bool disposing)
        {
            if (RegisteredInstance != null)
            {
                RegisteredInstance = null;
            }
        }

        public static MSBuildLocator CreateDefault(ILoggerFactory loggerFactory, IAssemblyLoader assemblyLoader, IConfiguration msbuildConfiguration)
        {
            var useBundledOnly = msbuildConfiguration.GetValue<bool>("UseBundledOnly");
            if (useBundledOnly)
            {
                var logger = loggerFactory.CreateLogger<MSBuildLocator>();
                logger.LogInformation("Because 'UseBundledOnly' is enabled in the configuration, OmniSharp will only use the bundled MSBuild.");
                return CreateStandAlone(loggerFactory, assemblyLoader);
            }

            return new MSBuildLocator(loggerFactory, assemblyLoader,
                ImmutableArray.Create<MSBuildInstanceProvider>(
                    new MicrosoftBuildLocatorInstanceProvider(loggerFactory),
<<<<<<< HEAD
=======
#if !NETCOREAPP
>>>>>>> 3e630f3a
                    new MonoInstanceProvider(loggerFactory),
                    new StandAloneInstanceProvider(loggerFactory),
#endif
                    new UserOverrideInstanceProvider(loggerFactory, msbuildConfiguration)));
        }

        public static MSBuildLocator CreateStandAlone(ILoggerFactory loggerFactory, IAssemblyLoader assemblyLoader)
<<<<<<< HEAD
            => new MSBuildLocator(loggerFactory, assemblyLoader, ImmutableArray.Create<MSBuildInstanceProvider>(new StandAloneInstanceProvider(loggerFactory)));
=======
            => new MSBuildLocator(loggerFactory, assemblyLoader,
                ImmutableArray.Create<MSBuildInstanceProvider>(
#if NETCOREAPP
                    new MicrosoftBuildLocatorInstanceProvider(loggerFactory)));
#else
                    new StandAloneInstanceProvider(loggerFactory)));
#endif
>>>>>>> 3e630f3a

        public void RegisterInstance(MSBuildInstance instance)
        {
            if (RegisteredInstance != null)
            {
                throw new InvalidOperationException("An MSBuild instance is already registered.");
            }

            RegisteredInstance = instance ?? throw new ArgumentNullException(nameof(instance));

            if (instance.SetMSBuildExePathVariable)
            {
                var msbuildExePath = Path.Combine(instance.MSBuildPath, "MSBuild.exe");
                var msbuildDllPath = Path.Combine(instance.MSBuildPath, "MSBuild.dll");

                string msbuildPath = null;
                if (File.Exists(msbuildExePath))
                {
                    msbuildPath = msbuildExePath;
                }
                else if (File.Exists(msbuildDllPath))
                {
                    msbuildPath = msbuildDllPath;
                }

                if (!string.IsNullOrEmpty(msbuildPath))
                {
                    Environment.SetEnvironmentVariable("MSBUILD_EXE_PATH", msbuildPath);
                    _logger.LogInformation($"MSBUILD_EXE_PATH environment variable set to '{msbuildPath}'");
                }
                else
                {
                    _logger.LogError("Could not find MSBuild executable path.");
                }
            }

            var builder = new StringBuilder();
            builder.Append($"Registered MSBuild instance: {instance}");

            foreach (var kvp in instance.PropertyOverrides)
            {
                builder.Append($"{Environment.NewLine}            {kvp.Key} = {kvp.Value}");
            }

            _logger.LogInformation(builder.ToString());

            if (!MicrosoftBuildLocator.CanRegister)
            {
                return;
            }

            MicrosoftBuildLocator.RegisterMSBuildPath(instance.MSBuildPath);
        }

        public ImmutableArray<MSBuildInstance> GetInstances()
        {
            var builder = ImmutableArray.CreateBuilder<MSBuildInstance>();

            foreach (var provider in _providers)
            {
                foreach (var instance in provider.GetInstances())
                {
                    if (instance != null)
                    {
                        builder.Add(instance);
                    }
                }
            }

            var result = builder.ToImmutable();
            LogInstances(result);
            return result;
        }

        private void LogInstances(ImmutableArray<MSBuildInstance> instances)
        {
            var builder = new StringBuilder();

            builder.Append($"Located {instances.Length} MSBuild instance(s)");
            for (int i = 0; i < instances.Length; i++)
            {
                builder.Append($"{Environment.NewLine}            {i + 1}: {instances[i]}");
            }

            _logger.LogInformation(builder.ToString());
        }
    }
}<|MERGE_RESOLUTION|>--- conflicted
+++ resolved
@@ -45,10 +45,7 @@
             return new MSBuildLocator(loggerFactory, assemblyLoader,
                 ImmutableArray.Create<MSBuildInstanceProvider>(
                     new MicrosoftBuildLocatorInstanceProvider(loggerFactory),
-<<<<<<< HEAD
-=======
 #if !NETCOREAPP
->>>>>>> 3e630f3a
                     new MonoInstanceProvider(loggerFactory),
                     new StandAloneInstanceProvider(loggerFactory),
 #endif
@@ -56,9 +53,6 @@
         }
 
         public static MSBuildLocator CreateStandAlone(ILoggerFactory loggerFactory, IAssemblyLoader assemblyLoader)
-<<<<<<< HEAD
-            => new MSBuildLocator(loggerFactory, assemblyLoader, ImmutableArray.Create<MSBuildInstanceProvider>(new StandAloneInstanceProvider(loggerFactory)));
-=======
             => new MSBuildLocator(loggerFactory, assemblyLoader,
                 ImmutableArray.Create<MSBuildInstanceProvider>(
 #if NETCOREAPP
@@ -66,7 +60,6 @@
 #else
                     new StandAloneInstanceProvider(loggerFactory)));
 #endif
->>>>>>> 3e630f3a
 
         public void RegisterInstance(MSBuildInstance instance)
         {
