--- conflicted
+++ resolved
@@ -1,7 +1,4 @@
-<<<<<<< HEAD
-=======
 using System;
->>>>>>> 20331462
 using System.Collections.Generic;
 
 namespace OmniSharp.Models.V2
@@ -11,16 +8,6 @@
         public Point Start { get; set; }
         public Point End { get; set; }
 
-<<<<<<< HEAD
-        public override bool Equals(object obj)
-        {
-            var range = obj as Range;
-            return range != null &&
-                   EqualityComparer<Point>.Default.Equals(Start, range.Start) &&
-                   EqualityComparer<Point>.Default.Equals(End, range.End);
-        }
-
-=======
         public bool Contains(int line, int column)
         {
             if (Start.Line > line || End.Line < line)
@@ -49,7 +36,6 @@
                 && EqualityComparer<Point>.Default.Equals(Start, other.Start)
                 && EqualityComparer<Point>.Default.Equals(End, other.End);
 
->>>>>>> 20331462
         public override int GetHashCode()
         {
             var hashCode = -1676728671;
@@ -57,8 +43,6 @@
             hashCode = hashCode * -1521134295 + EqualityComparer<Point>.Default.GetHashCode(End);
             return hashCode;
         }
-<<<<<<< HEAD
-=======
 
         public override string ToString()
             => $"Start = {{{Start}}}, End = {{{End}}}";
@@ -68,6 +52,5 @@
 
         public static bool operator !=(Range range1, Range range2)
             => !(range1 == range2);
->>>>>>> 20331462
     }
 }