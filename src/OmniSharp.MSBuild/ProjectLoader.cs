--- conflicted
+++ resolved
@@ -67,12 +67,8 @@
             return globalProperties;
         }
 
-<<<<<<< HEAD
-        public (MSB.Execution.ProjectInstance projectInstance, ImmutableArray<MSBuildDiagnostic> diagnostics) BuildProject(
+        public (MSB.Execution.ProjectInstance projectInstance, MSB.Evaluation.Project project, ImmutableArray<MSBuildDiagnostic> diagnostics) BuildProject(
             string filePath, IReadOnlyDictionary<string, string> configurationsInSolution)
-=======
-        public (MSB.Execution.ProjectInstance projectInstance, MSB.Evaluation.Project project, ImmutableArray<MSBuildDiagnostic> diagnostics) BuildProject(string filePath)
->>>>>>> f7c6f886
         {
             using (_sdksPathResolver.SetSdksPathEnvironmentVariable(filePath))
             {
