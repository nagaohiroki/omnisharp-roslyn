--- conflicted
+++ resolved
@@ -119,13 +119,9 @@
                 return (null, diagnostics, null);
             }
 
-<<<<<<< HEAD
             var dotNetInfo = dotNetCli.GetInfo(Path.GetDirectoryName(projectInstance.FullPath));
 
             var data = ProjectData.Create(projectInstance, project);
-=======
-            var data = ProjectData.Create(projectInstance);
->>>>>>> 3d6556f4
             var projectFileInfo = new ProjectFileInfo(projectIdInfo, filePath, data, sessionId, dotNetInfo);
             var eventArgs = new ProjectLoadedEventArgs(projectIdInfo.Id,
                                                        project,
