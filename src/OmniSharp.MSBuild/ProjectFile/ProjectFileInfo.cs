--- conflicted
+++ resolved
@@ -120,19 +120,13 @@
                 return (null, diagnostics, null);
             }
 
-<<<<<<< HEAD
-            var data = ProjectData.Create(projectInstance, project);
-            var projectFileInfo = new ProjectFileInfo(projectIdInfo, filePath, data);
+            var dotNetInfo = dotNetCli.GetInfo(Path.GetDirectoryName(projectInstance.FullPath));
+
+            var data = ProjectData.Create(project);
+            var projectFileInfo = new ProjectFileInfo(projectIdInfo, filePath, data, sessionId, dotNetInfo);
             var eventArgs = new ProjectLoadedEventArgs(projectIdInfo.Id,
                                                        project,
-=======
-            var dotNetInfo = dotNetCli.GetInfo(Path.GetDirectoryName(projectInstance.FullPath));
-
-            var data = ProjectData.Create(projectInstance);
-            var projectFileInfo = new ProjectFileInfo(projectIdInfo, filePath, data, sessionId, dotNetInfo);
-            var eventArgs = new ProjectLoadedEventArgs(projectIdInfo.Id,
                                                        sessionId,
->>>>>>> 210fec40
                                                        projectInstance,
                                                        diagnostics,
                                                        isReload: false,
@@ -152,14 +146,10 @@
                 return (null, diagnostics, null);
             }
 
-<<<<<<< HEAD
             var data = ProjectData.Create(projectInstance, project);
-            var projectFileInfo = new ProjectFileInfo(ProjectIdInfo, FilePath, data);
-            var eventArgs = new ProjectLoadedEventArgs(Id, project, projectInstance, diagnostics, isReload: true, ProjectIdInfo.IsDefinedInSolution, data.References);
-=======
-            var data = ProjectData.Create(projectInstance);
             var projectFileInfo = new ProjectFileInfo(ProjectIdInfo, FilePath, data, SessionId, DotNetInfo);
             var eventArgs = new ProjectLoadedEventArgs(Id,
+                                                       project,
                                                        SessionId,
                                                        projectInstance,
                                                        diagnostics,
@@ -168,7 +158,6 @@
                                                        data.SourceFiles,
                                                        DotNetInfo.Version,
                                                        data.References);
->>>>>>> 210fec40
 
             return (projectFileInfo, diagnostics, eventArgs);
         }
