--- conflicted
+++ resolved
@@ -2,16 +2,9 @@
     "DotNetInstallScriptURL": "https://dot.net/v1",
     "DotNetChannel": "Preview",
     "DotNetVersions": [
-<<<<<<< HEAD
-        "3.1.407",
-        "5.0.104",
-        "6.0.100-preview.2.21155.3"
-=======
-        "2.1.816",
         "3.1.409",
         "5.0.300",
         "6.0.100-preview.4.21255.9"
->>>>>>> adaaedb8
     ],
     "RequiredMonoVersion": "6.6.0",
     "DownloadURL": "https://roslynomnisharp.blob.core.windows.net/ext",
