--- conflicted
+++ resolved
@@ -38,15 +38,12 @@
         "ProjectWithMultiTFMLib",
         "ExternAlias",
         "ProjectWithComplexAnalyzers",
-<<<<<<< HEAD
         "ProjectWithDisabledAnalyzers",
         "ProjectWithDisabledAnalyzers2",
         "ProjectWithAnalyzers",
         "NetCore30Project"
-=======
         "NetCore30Project",
         "Net50Project"
->>>>>>> 004e7377
     ],
     "CakeTestAssets": [
         "CakeProject"
