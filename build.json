{
    "DotNetInstallScriptURL": "https://dot.net/v1",
    "DotNetChannel": "Preview",
    "DotNetVersions": [
<<<<<<< HEAD
        "3.1.415",
        "5.0.403",
        "6.0.100"
=======
        "3.1.411",
        "5.0.401",
        "6.0.100-preview.6.21355.2"
>>>>>>> 13408b69
    ],
    "RequiredMonoVersion": "6.6.0",
    "DownloadURL": "https://roslynomnisharp.blob.core.windows.net/ext",
    "MonoRuntimeMacOS": "mono.macOS-6.12.0.122.zip",
    "MonoRuntimeLinuxX86": "mono.linux-x86-6.12.0.122.zip",
    "MonoRuntimeLinuxX64": "mono.linux-x86_64-6.12.0.122.zip",
    "MonoRuntimeLinuxArm64": "mono.linux-arm64-6.12.0.122.zip",
    "HostProjects": [
        "OmniSharp.Stdio.Driver"
    ],
    "TestProjects": [
        "OmniSharp.MSBuild.Tests",
        "OmniSharp.Roslyn.CSharp.Tests",
        "OmniSharp.Http.Tests",
        "OmniSharp.Stdio.Tests",
        "OmniSharp.DotNetTest.Tests",
        "OmniSharp.Tests",
        "OmniSharp.Script.Tests",
        "OmniSharp.Lsp.Tests"
    ],
    "TestAssets": [
        "NUnitTestProject",
        "XunitTestProject",
        "MSTestProject",
        "ProjectAndSolution",
        "ProjectAndSolutionWithGlobs",
        "ProjectAndSolutionWithProjectSection",
        "TwoProjectsWithSolution",
        "ProjectWithGeneratedFile",
        "CSharpAndFSharp",
        "ProjectWithMismatchedFileName",
        "SolutionWithSignedProject",
        "ProjectWithMultiTFMLib",
        "ExternAlias",
        "ProjectWithComplexAnalyzers",
        "ProjectWithDisabledAnalyzers",
        "ProjectWithDisabledAnalyzers2",
        "ProjectWithAnalyzers",
        "NetCore31Project",
        "Net50Project",
        "ProjectWithAnalyzersAndEditorConfig",
        "ProjectWithParentEditorConfig",
        "TwoProjectsWithAnalyzerSuppressor"
    ],
    "CakeTestAssets": [
        "CakeProject"
    ],
    "WindowsOnlyTestAssets": [
        "AntlrGeneratedFiles"
    ],
    "RestoreOnlyTestAssets": [
        "ProjectWithMissingType"
    ]
}<|MERGE_RESOLUTION|>--- conflicted
+++ resolved
@@ -2,15 +2,9 @@
     "DotNetInstallScriptURL": "https://dot.net/v1",
     "DotNetChannel": "Preview",
     "DotNetVersions": [
-<<<<<<< HEAD
         "3.1.415",
         "5.0.403",
         "6.0.100"
-=======
-        "3.1.411",
-        "5.0.401",
-        "6.0.100-preview.6.21355.2"
->>>>>>> 13408b69
     ],
     "RequiredMonoVersion": "6.6.0",
     "DownloadURL": "https://roslynomnisharp.blob.core.windows.net/ext",
