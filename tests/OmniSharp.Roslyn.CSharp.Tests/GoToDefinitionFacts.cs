﻿using OmniSharp.Models.GotoDefinition;
using OmniSharp.Roslyn.CSharp.Services.Navigation;
using OmniSharp.Models.Metadata;
using TestUtility;
using Xunit.Abstractions;
using System.Collections.Generic;
using OmniSharp.Models.v1.SourceGeneratedFile;

namespace OmniSharp.Roslyn.CSharp.Tests
{
    public class GoToDefinitionFacts : AbstractGoToDefinitionFacts<GotoDefinitionService, GotoDefinitionRequest, GotoDefinitionResponse>
    {
        public GoToDefinitionFacts(ITestOutputHelper output, SharedOmniSharpHostFixture sharedOmniSharpHostFixture)
            : base(output, sharedOmniSharpHostFixture)
        {
        }

        protected override string EndpointName => OmniSharpEndpoints.GotoDefinition;

<<<<<<< HEAD
        [Theory]
        [InlineData("foo.cs")]
        [InlineData("foo.csx")]
        public async Task ReturnsDefinitionInSameFile(string filename)
        {
            var testFile = new TestFile(filename, @"
class {|def:Foo|} {
    private F$$oo foo;
}");

            await TestGoToSourceAsync(testFile);
        }

        [Theory]
        [InlineData("foo.cs")]
        [InlineData("foo.csx")]
        public async Task DoesNotReturnOnPropertAccessorGet(string filename)
        {
            var testFile = new TestFile(filename, @"
class Test {
    public string Foo{ g$$et; set; }
}");

            await TestGoToSourceAsync(testFile);
        }

        [Theory]
        [InlineData("foo.cs")]
        [InlineData("foo.csx")]
        public async Task DoesNotReturnOnPropertAccessorSet(string filename)
        {
            var testFile = new TestFile(filename, @"
class Test {
    public int Foo{ get; s$$et; }
}");

            await TestGoToSourceAsync(testFile);
        }

        [Theory]
        [InlineData("foo.cs")]
        [InlineData("foo.csx")]
        public async Task DoesNotReturnOnPropertyAccessorPropertyDef(string filename)
        {
            var testFile = new TestFile(filename, @"
class Test {
    public int |def:Foo| Fo$$o{ get; set; }
}");

            await TestGoToSourceAsync(testFile);
        }

        [Theory]
        [InlineData("foo.cs")]
        [InlineData("foo.csx")]
        public async Task ReturnsOnPropertyAccessorPropertySetting(string filename)
        {
            var testFile = new TestFile(filename, @"
class Test {
    public int |def:Foo|{ get; set; }

    public static void main()
    {
        F$$oo = 3;
    }
}");

            await TestGoToSourceAsync(testFile);
        }

        [Theory]
        [InlineData("foo.cs")]
        [InlineData("foo.csx")]
        public async Task ReturnsOnPropertyAccessorField1(string filename)
        {
            var testFile = new TestFile(filename, @"
class Test {

    public int |def:foo|;

    public int Foo
    {
        get => f$$oo;
        set => foo = value;
    }
}");

            await TestGoToSourceAsync(testFile);
        }

        [Theory]
        [InlineData("foo.cs")]
        [InlineData("foo.csx")]
        public async Task ReturnsOnPropertyAccessorField2(string filename)
        {
            var testFile = new TestFile(filename, @"
class Test {

    public int |def:foo|;

    public int Foo
    {
        get => foo;
        set => f$$oo = value;
    }
}");

            await TestGoToSourceAsync(testFile);
        }

        [Theory]
        [InlineData("foo.cs")]
        [InlineData("foo.csx")]
        public async Task ReturnsOnPropertyAccessorPropertyGetting(string filename)
        {
            var testFile = new TestFile(filename, @"
class Test {
    public int |def:Foo|{ get; set; }

    public static void main()
    {
        Foo = 3;
    Console.WriteLine(F$$oo);
    }
}");

            await TestGoToSourceAsync(testFile);
        }



        [Theory]
        [InlineData("bar.cs")]
        [InlineData("bar.csx")]
        public async Task ReturnsPartialMethodDefinitionWithBody(string filename)
        {
            var testFile = new TestFile(filename, @"
    public partial class MyClass
    {
        public MyClass()
        {
            Met$$hod();
        }

        partial void {|def:Method|}()
        {
            //do stuff
        }
    }

    public partial class MyClass
    {
        partial void {|def:Method|}();
    }");

            await TestGoToSourceAsync(testFile);
        }

        [Fact]
        public async Task ReturnsDefinitionInDifferentFile()
        {
            var testFile1 = new TestFile("foo.cs", @"
using System;
class {|def:Foo|} {
}");
            var testFile2 = new TestFile("bar.cs", @"
class Bar {
    private F$$oo foo;
}");

            await TestGoToSourceAsync(testFile1, testFile2);
        }

        [Fact]
        public async Task ReturnsEmptyResultWhenDefinitionIsNotFound()
        {
            var testFile1 = new TestFile("foo.cs", @"
using System;
class Foo {
}");
            var testFile2 = new TestFile("bar.cs", @"
class Bar {
    private B$$az foo;
}");

            await TestGoToSourceAsync(testFile1, testFile2);
        }

        [Theory]
        [InlineData("bar.cs")]
        [InlineData("bar.csx")]
        public async Task ReturnsDefinitionInMetadata_WhenSymbolIsStaticMethod(string filename)
        {
            var testFile = new TestFile(filename, @"
using System;
class Bar {
    public void Baz() {
        Guid.NewG$$uid();
    }
}");

            await TestGoToMetadataAsync(testFile,
                expectedAssemblyName: AssemblyHelpers.CorLibName,
                expectedTypeName: "System.Guid");
        }

        [Theory]
        [InlineData("bar.cs")]
        [InlineData("bar.csx")]
        public async Task ReturnsDecompiledDefinition_WhenSymbolIsStaticMethod(string filename)
        {
            var testFile = new TestFile(filename, @"
using System;
class Bar {
    public void Baz() {
        Guid.NewG$$uid();
    }
}");

            await TestDecompilationAsync(testFile,
                expectedAssemblyName: AssemblyHelpers.CorLibName,
                expectedTypeName: "System.Guid");
        }

        [Theory]
        [InlineData("bar.cs")]
        [InlineData("bar.csx")]
        public async Task ReturnsDefinitionInMetadata_WhenSymbolIsInstanceMethod(string filename)
        {
            var testFile = new TestFile(filename, @"
using System.Collections.Generic;
class Bar {
    public void Baz() {
        var foo = new List<string>();
        foo.ToAr$$ray();
    }
}");

            await TestGoToMetadataAsync(testFile,
                expectedAssemblyName: AssemblyHelpers.CorLibName,
                expectedTypeName: "System.Collections.Generic.List`1");
        }

        [Theory]
        [InlineData("bar.cs")]
        [InlineData("bar.csx")]
        public async Task ReturnsDecompiledDefinition_WhenSymbolIsInstanceMethod(string filename)
        {
            var testFile = new TestFile(filename, @"
using System.Collections.Generic;
class Bar {
    public void Baz() {
        var foo = new List<string>();
        foo.ToAr$$ray();
    }
}");

            await TestDecompilationAsync(testFile,
                expectedAssemblyName: AssemblyHelpers.CorLibName,
                expectedTypeName: "System.Collections.Generic.List`1");
        }

        [Theory]
        [InlineData("bar.cs")]
        [InlineData("bar.csx")]
        public async Task ReturnsDefinitionInMetadata_WhenSymbolIsGenericType(string filename)
        {
            var testFile = new TestFile(filename, @"
using System.Collections.Generic;
class Bar {
    public void Baz() {
        var foo = new Li$$st<string>();
        foo.ToArray();
    }
}");

            await TestGoToMetadataAsync(testFile,
                expectedAssemblyName: AssemblyHelpers.CorLibName,
                expectedTypeName: "System.Collections.Generic.List`1");
        }

        [Theory]
        [InlineData("bar.cs")]
        [InlineData("bar.csx")]
        public async Task ReturnsDecompiledDefinition_WhenSymbolIsGenericType(string filename)
        {
            var testFile = new TestFile(filename, @"
using System.Collections.Generic;
class Bar {
    public void Baz() {
        var foo = new Li$$st<string>();
        foo.ToArray();
    }
}");

            await TestDecompilationAsync(testFile,
                expectedAssemblyName: AssemblyHelpers.CorLibName,
                expectedTypeName: "System.Collections.Generic.List`1");
        }

        [Theory]
        [InlineData("bar.cs")]
        [InlineData("bar.csx")]
        public async Task ReturnsDefinitionInMetadata_WhenSymbolIsType(string filename)
        {
            var testFile = new TestFile(filename, @"
using System;
class Bar {
    public void Baz() {
        var str = Stri$$ng.Empty;
    }
}");

            await TestGoToMetadataAsync(testFile,
                expectedAssemblyName: AssemblyHelpers.CorLibName,
                expectedTypeName: "System.String");
        }

        [Theory]
        [InlineData("bar.cs")]
        [InlineData("bar.csx")]
        public async Task ReturnsDecompiledDefinition_WhenSymbolIsType(string filename)
        {
            var testFile = new TestFile(filename, @"
using System;
class Bar {
    public void Baz() {
        var str = Stri$$ng.Empty;
    }
}");

            await TestDecompilationAsync(testFile,
                expectedAssemblyName: AssemblyHelpers.CorLibName,
                expectedTypeName: "System.String");
        }

        [Theory]
        [InlineData("bar.cs")]
        [InlineData("bar.csx")]
        public async Task ReturnsDefinitionInMetadata_FromMetadata_WhenSymbolIsType(string filename)
        {
            var testFile = new TestFile(filename, @"
using System;
class Bar {
    public void Baz() {
        var number = in$$t.MaxValue;
    }
}");

            using (var host = CreateOmniSharpHost(testFile))
            {
                var point = testFile.Content.GetPointFromPosition();

                // 1. start by asking for definition of "int"
                var gotoDefinitionRequest = new GotoDefinitionRequest
                {
                    FileName = testFile.FileName,
                    Line = point.Line,
                    Column = point.Offset,
                    WantMetadata = true,
                    Timeout = 60000
                };
                var gotoDefinitionRequestHandler = GetRequestHandler(host);
                var gotoDefinitionResponse = await gotoDefinitionRequestHandler.Handle(gotoDefinitionRequest);

                // 2. now, based on the response information
                // go to the metadata endpoint, and ask for "int" specific metadata
                var metadataRequest = new MetadataRequest
                {
                    AssemblyName = gotoDefinitionResponse.MetadataSource.AssemblyName,
                    TypeName = gotoDefinitionResponse.MetadataSource.TypeName,
                    ProjectName = gotoDefinitionResponse.MetadataSource.ProjectName,
                    Language = gotoDefinitionResponse.MetadataSource.Language
                };
                var metadataRequestHandler = host.GetRequestHandler<MetadataService>(OmniSharpEndpoints.Metadata);
                var metadataResponse = await metadataRequestHandler.Handle(metadataRequest);

                // 3. the metadata response contains SourceName (metadata "file") and SourceText (syntax tree)
                // use the source to locate "IComparable" which is an interface implemented by Int32 struct
                var metadataTree = CSharpSyntaxTree.ParseText(metadataResponse.Source);

                var iComparable = metadataTree.GetCompilationUnitRoot().
                    DescendantNodesAndSelf().
                    OfType<BaseTypeDeclarationSyntax>().First().
                    BaseList.Types.FirstOrDefault(x => x.Type.ToString() == "IComparable");
                var relevantLineSpan = iComparable.GetLocation().GetLineSpan();

                // 4. now ask for the definition of "IComparable"
                // pass in the SourceName (metadata "file") as FileName - since it's not a regular file in our workspace
                var metadataNavigationRequest = new GotoDefinitionRequest
                {
                    FileName = metadataResponse.SourceName,
                    Line = relevantLineSpan.StartLinePosition.Line,
                    Column = relevantLineSpan.StartLinePosition.Character,
                    WantMetadata = true
                };
                var metadataNavigationResponse = await gotoDefinitionRequestHandler.Handle(metadataNavigationRequest);

                // 5. validate the response to be matching the expected IComparable meta info
                Assert.NotNull(metadataNavigationResponse.MetadataSource);
                Assert.Equal(AssemblyHelpers.CorLibName, metadataNavigationResponse.MetadataSource.AssemblyName);
                Assert.Equal("System.IComparable", metadataNavigationResponse.MetadataSource.TypeName);

                Assert.NotEqual(0, metadataNavigationResponse.Line);
                Assert.NotEqual(0, metadataNavigationResponse.Column);
            }
        }

        [Theory]
        [InlineData("bar.cs")]
        [InlineData("bar.csx")]
        public async Task ReturnsDecompiledDefinition_FromMetadata_WhenSymbolIsType(string filename)
        {
            var testFile = new TestFile(filename, @"
using System;
class Bar {
    public void Baz() {
        var number = in$$t.MaxValue;
    }
}");

            using var host = CreateOmniSharpHost(new[] { testFile }, new Dictionary<string, string>
            {
                ["RoslynExtensionsOptions:EnableDecompilationSupport"] = "true"
            });

            var point = testFile.Content.GetPointFromPosition();

            // 1. start by asking for definition of "int"
            var gotoDefinitionRequest = new GotoDefinitionRequest
=======
        protected override GotoDefinitionRequest CreateRequest(string fileName, int line, int column, bool wantMetadata, int timeout = 60000)
            => new GotoDefinitionRequest
>>>>>>> adaaedb8
            {
                FileName = fileName,
                Line = line,
                Column = column,
                WantMetadata = wantMetadata,
                Timeout = timeout
            };

        protected override IEnumerable<(int Line, int Column, string FileName, SourceGeneratedFileInfo SourceGeneratorInfo)> GetInfo(GotoDefinitionResponse response)
        {
            if (response.IsEmpty)
            {
                yield break;
            }

            yield return (response.Line, response.Column, response.FileName, response.SourceGeneratedInfo);
        }

        protected override MetadataSource GetMetadataSource(GotoDefinitionResponse response)
            => response.MetadataSource;
    }
}<|MERGE_RESOLUTION|>--- conflicted
+++ resolved
@@ -17,441 +17,8 @@
 
         protected override string EndpointName => OmniSharpEndpoints.GotoDefinition;
 
-<<<<<<< HEAD
-        [Theory]
-        [InlineData("foo.cs")]
-        [InlineData("foo.csx")]
-        public async Task ReturnsDefinitionInSameFile(string filename)
-        {
-            var testFile = new TestFile(filename, @"
-class {|def:Foo|} {
-    private F$$oo foo;
-}");
-
-            await TestGoToSourceAsync(testFile);
-        }
-
-        [Theory]
-        [InlineData("foo.cs")]
-        [InlineData("foo.csx")]
-        public async Task DoesNotReturnOnPropertAccessorGet(string filename)
-        {
-            var testFile = new TestFile(filename, @"
-class Test {
-    public string Foo{ g$$et; set; }
-}");
-
-            await TestGoToSourceAsync(testFile);
-        }
-
-        [Theory]
-        [InlineData("foo.cs")]
-        [InlineData("foo.csx")]
-        public async Task DoesNotReturnOnPropertAccessorSet(string filename)
-        {
-            var testFile = new TestFile(filename, @"
-class Test {
-    public int Foo{ get; s$$et; }
-}");
-
-            await TestGoToSourceAsync(testFile);
-        }
-
-        [Theory]
-        [InlineData("foo.cs")]
-        [InlineData("foo.csx")]
-        public async Task DoesNotReturnOnPropertyAccessorPropertyDef(string filename)
-        {
-            var testFile = new TestFile(filename, @"
-class Test {
-    public int |def:Foo| Fo$$o{ get; set; }
-}");
-
-            await TestGoToSourceAsync(testFile);
-        }
-
-        [Theory]
-        [InlineData("foo.cs")]
-        [InlineData("foo.csx")]
-        public async Task ReturnsOnPropertyAccessorPropertySetting(string filename)
-        {
-            var testFile = new TestFile(filename, @"
-class Test {
-    public int |def:Foo|{ get; set; }
-
-    public static void main()
-    {
-        F$$oo = 3;
-    }
-}");
-
-            await TestGoToSourceAsync(testFile);
-        }
-
-        [Theory]
-        [InlineData("foo.cs")]
-        [InlineData("foo.csx")]
-        public async Task ReturnsOnPropertyAccessorField1(string filename)
-        {
-            var testFile = new TestFile(filename, @"
-class Test {
-
-    public int |def:foo|;
-
-    public int Foo
-    {
-        get => f$$oo;
-        set => foo = value;
-    }
-}");
-
-            await TestGoToSourceAsync(testFile);
-        }
-
-        [Theory]
-        [InlineData("foo.cs")]
-        [InlineData("foo.csx")]
-        public async Task ReturnsOnPropertyAccessorField2(string filename)
-        {
-            var testFile = new TestFile(filename, @"
-class Test {
-
-    public int |def:foo|;
-
-    public int Foo
-    {
-        get => foo;
-        set => f$$oo = value;
-    }
-}");
-
-            await TestGoToSourceAsync(testFile);
-        }
-
-        [Theory]
-        [InlineData("foo.cs")]
-        [InlineData("foo.csx")]
-        public async Task ReturnsOnPropertyAccessorPropertyGetting(string filename)
-        {
-            var testFile = new TestFile(filename, @"
-class Test {
-    public int |def:Foo|{ get; set; }
-
-    public static void main()
-    {
-        Foo = 3;
-    Console.WriteLine(F$$oo);
-    }
-}");
-
-            await TestGoToSourceAsync(testFile);
-        }
-
-
-
-        [Theory]
-        [InlineData("bar.cs")]
-        [InlineData("bar.csx")]
-        public async Task ReturnsPartialMethodDefinitionWithBody(string filename)
-        {
-            var testFile = new TestFile(filename, @"
-    public partial class MyClass
-    {
-        public MyClass()
-        {
-            Met$$hod();
-        }
-
-        partial void {|def:Method|}()
-        {
-            //do stuff
-        }
-    }
-
-    public partial class MyClass
-    {
-        partial void {|def:Method|}();
-    }");
-
-            await TestGoToSourceAsync(testFile);
-        }
-
-        [Fact]
-        public async Task ReturnsDefinitionInDifferentFile()
-        {
-            var testFile1 = new TestFile("foo.cs", @"
-using System;
-class {|def:Foo|} {
-}");
-            var testFile2 = new TestFile("bar.cs", @"
-class Bar {
-    private F$$oo foo;
-}");
-
-            await TestGoToSourceAsync(testFile1, testFile2);
-        }
-
-        [Fact]
-        public async Task ReturnsEmptyResultWhenDefinitionIsNotFound()
-        {
-            var testFile1 = new TestFile("foo.cs", @"
-using System;
-class Foo {
-}");
-            var testFile2 = new TestFile("bar.cs", @"
-class Bar {
-    private B$$az foo;
-}");
-
-            await TestGoToSourceAsync(testFile1, testFile2);
-        }
-
-        [Theory]
-        [InlineData("bar.cs")]
-        [InlineData("bar.csx")]
-        public async Task ReturnsDefinitionInMetadata_WhenSymbolIsStaticMethod(string filename)
-        {
-            var testFile = new TestFile(filename, @"
-using System;
-class Bar {
-    public void Baz() {
-        Guid.NewG$$uid();
-    }
-}");
-
-            await TestGoToMetadataAsync(testFile,
-                expectedAssemblyName: AssemblyHelpers.CorLibName,
-                expectedTypeName: "System.Guid");
-        }
-
-        [Theory]
-        [InlineData("bar.cs")]
-        [InlineData("bar.csx")]
-        public async Task ReturnsDecompiledDefinition_WhenSymbolIsStaticMethod(string filename)
-        {
-            var testFile = new TestFile(filename, @"
-using System;
-class Bar {
-    public void Baz() {
-        Guid.NewG$$uid();
-    }
-}");
-
-            await TestDecompilationAsync(testFile,
-                expectedAssemblyName: AssemblyHelpers.CorLibName,
-                expectedTypeName: "System.Guid");
-        }
-
-        [Theory]
-        [InlineData("bar.cs")]
-        [InlineData("bar.csx")]
-        public async Task ReturnsDefinitionInMetadata_WhenSymbolIsInstanceMethod(string filename)
-        {
-            var testFile = new TestFile(filename, @"
-using System.Collections.Generic;
-class Bar {
-    public void Baz() {
-        var foo = new List<string>();
-        foo.ToAr$$ray();
-    }
-}");
-
-            await TestGoToMetadataAsync(testFile,
-                expectedAssemblyName: AssemblyHelpers.CorLibName,
-                expectedTypeName: "System.Collections.Generic.List`1");
-        }
-
-        [Theory]
-        [InlineData("bar.cs")]
-        [InlineData("bar.csx")]
-        public async Task ReturnsDecompiledDefinition_WhenSymbolIsInstanceMethod(string filename)
-        {
-            var testFile = new TestFile(filename, @"
-using System.Collections.Generic;
-class Bar {
-    public void Baz() {
-        var foo = new List<string>();
-        foo.ToAr$$ray();
-    }
-}");
-
-            await TestDecompilationAsync(testFile,
-                expectedAssemblyName: AssemblyHelpers.CorLibName,
-                expectedTypeName: "System.Collections.Generic.List`1");
-        }
-
-        [Theory]
-        [InlineData("bar.cs")]
-        [InlineData("bar.csx")]
-        public async Task ReturnsDefinitionInMetadata_WhenSymbolIsGenericType(string filename)
-        {
-            var testFile = new TestFile(filename, @"
-using System.Collections.Generic;
-class Bar {
-    public void Baz() {
-        var foo = new Li$$st<string>();
-        foo.ToArray();
-    }
-}");
-
-            await TestGoToMetadataAsync(testFile,
-                expectedAssemblyName: AssemblyHelpers.CorLibName,
-                expectedTypeName: "System.Collections.Generic.List`1");
-        }
-
-        [Theory]
-        [InlineData("bar.cs")]
-        [InlineData("bar.csx")]
-        public async Task ReturnsDecompiledDefinition_WhenSymbolIsGenericType(string filename)
-        {
-            var testFile = new TestFile(filename, @"
-using System.Collections.Generic;
-class Bar {
-    public void Baz() {
-        var foo = new Li$$st<string>();
-        foo.ToArray();
-    }
-}");
-
-            await TestDecompilationAsync(testFile,
-                expectedAssemblyName: AssemblyHelpers.CorLibName,
-                expectedTypeName: "System.Collections.Generic.List`1");
-        }
-
-        [Theory]
-        [InlineData("bar.cs")]
-        [InlineData("bar.csx")]
-        public async Task ReturnsDefinitionInMetadata_WhenSymbolIsType(string filename)
-        {
-            var testFile = new TestFile(filename, @"
-using System;
-class Bar {
-    public void Baz() {
-        var str = Stri$$ng.Empty;
-    }
-}");
-
-            await TestGoToMetadataAsync(testFile,
-                expectedAssemblyName: AssemblyHelpers.CorLibName,
-                expectedTypeName: "System.String");
-        }
-
-        [Theory]
-        [InlineData("bar.cs")]
-        [InlineData("bar.csx")]
-        public async Task ReturnsDecompiledDefinition_WhenSymbolIsType(string filename)
-        {
-            var testFile = new TestFile(filename, @"
-using System;
-class Bar {
-    public void Baz() {
-        var str = Stri$$ng.Empty;
-    }
-}");
-
-            await TestDecompilationAsync(testFile,
-                expectedAssemblyName: AssemblyHelpers.CorLibName,
-                expectedTypeName: "System.String");
-        }
-
-        [Theory]
-        [InlineData("bar.cs")]
-        [InlineData("bar.csx")]
-        public async Task ReturnsDefinitionInMetadata_FromMetadata_WhenSymbolIsType(string filename)
-        {
-            var testFile = new TestFile(filename, @"
-using System;
-class Bar {
-    public void Baz() {
-        var number = in$$t.MaxValue;
-    }
-}");
-
-            using (var host = CreateOmniSharpHost(testFile))
-            {
-                var point = testFile.Content.GetPointFromPosition();
-
-                // 1. start by asking for definition of "int"
-                var gotoDefinitionRequest = new GotoDefinitionRequest
-                {
-                    FileName = testFile.FileName,
-                    Line = point.Line,
-                    Column = point.Offset,
-                    WantMetadata = true,
-                    Timeout = 60000
-                };
-                var gotoDefinitionRequestHandler = GetRequestHandler(host);
-                var gotoDefinitionResponse = await gotoDefinitionRequestHandler.Handle(gotoDefinitionRequest);
-
-                // 2. now, based on the response information
-                // go to the metadata endpoint, and ask for "int" specific metadata
-                var metadataRequest = new MetadataRequest
-                {
-                    AssemblyName = gotoDefinitionResponse.MetadataSource.AssemblyName,
-                    TypeName = gotoDefinitionResponse.MetadataSource.TypeName,
-                    ProjectName = gotoDefinitionResponse.MetadataSource.ProjectName,
-                    Language = gotoDefinitionResponse.MetadataSource.Language
-                };
-                var metadataRequestHandler = host.GetRequestHandler<MetadataService>(OmniSharpEndpoints.Metadata);
-                var metadataResponse = await metadataRequestHandler.Handle(metadataRequest);
-
-                // 3. the metadata response contains SourceName (metadata "file") and SourceText (syntax tree)
-                // use the source to locate "IComparable" which is an interface implemented by Int32 struct
-                var metadataTree = CSharpSyntaxTree.ParseText(metadataResponse.Source);
-
-                var iComparable = metadataTree.GetCompilationUnitRoot().
-                    DescendantNodesAndSelf().
-                    OfType<BaseTypeDeclarationSyntax>().First().
-                    BaseList.Types.FirstOrDefault(x => x.Type.ToString() == "IComparable");
-                var relevantLineSpan = iComparable.GetLocation().GetLineSpan();
-
-                // 4. now ask for the definition of "IComparable"
-                // pass in the SourceName (metadata "file") as FileName - since it's not a regular file in our workspace
-                var metadataNavigationRequest = new GotoDefinitionRequest
-                {
-                    FileName = metadataResponse.SourceName,
-                    Line = relevantLineSpan.StartLinePosition.Line,
-                    Column = relevantLineSpan.StartLinePosition.Character,
-                    WantMetadata = true
-                };
-                var metadataNavigationResponse = await gotoDefinitionRequestHandler.Handle(metadataNavigationRequest);
-
-                // 5. validate the response to be matching the expected IComparable meta info
-                Assert.NotNull(metadataNavigationResponse.MetadataSource);
-                Assert.Equal(AssemblyHelpers.CorLibName, metadataNavigationResponse.MetadataSource.AssemblyName);
-                Assert.Equal("System.IComparable", metadataNavigationResponse.MetadataSource.TypeName);
-
-                Assert.NotEqual(0, metadataNavigationResponse.Line);
-                Assert.NotEqual(0, metadataNavigationResponse.Column);
-            }
-        }
-
-        [Theory]
-        [InlineData("bar.cs")]
-        [InlineData("bar.csx")]
-        public async Task ReturnsDecompiledDefinition_FromMetadata_WhenSymbolIsType(string filename)
-        {
-            var testFile = new TestFile(filename, @"
-using System;
-class Bar {
-    public void Baz() {
-        var number = in$$t.MaxValue;
-    }
-}");
-
-            using var host = CreateOmniSharpHost(new[] { testFile }, new Dictionary<string, string>
-            {
-                ["RoslynExtensionsOptions:EnableDecompilationSupport"] = "true"
-            });
-
-            var point = testFile.Content.GetPointFromPosition();
-
-            // 1. start by asking for definition of "int"
-            var gotoDefinitionRequest = new GotoDefinitionRequest
-=======
         protected override GotoDefinitionRequest CreateRequest(string fileName, int line, int column, bool wantMetadata, int timeout = 60000)
             => new GotoDefinitionRequest
->>>>>>> adaaedb8
             {
                 FileName = fileName,
                 Line = line,
