using Microsoft.Build.Construction;
using Microsoft.Build.Execution;
using Microsoft.CodeAnalysis;
using OmniSharp.Services;
using System.Collections.Immutable;
using System.IO;
using System.Linq;
using System.Threading.Tasks;
using TestUtility;
using Xunit;
using Xunit.Abstractions;

namespace OmniSharp.MSBuild.Tests
{
    public partial class ProjectLoadListenerTests : AbstractMSBuildTestFixture
    {
        private readonly VsTfmAndFileExtHashingAlgorithm _tfmAndFileHashingAlgorithm;
        private readonly VsReferenceHashingAlgorithm _referenceHashingAlgorithm;

        public ProjectLoadListenerTests(ITestOutputHelper output) : base(output)
        {
            _tfmAndFileHashingAlgorithm = new VsTfmAndFileExtHashingAlgorithm();
            _referenceHashingAlgorithm = new VsReferenceHashingAlgorithm();
        }

        [Fact]
        public void GetTargetFramework_ReturnsTargetFramework()
        {
            // Arrange

            const string targetFramework = "net461";
            var projectInstance = new ProjectInstance(ProjectRootElement.Create());
            projectInstance.SetProperty(ProjectLoadListener.TargetFramework, targetFramework);

            // Act
            var tfm = ProjectLoadListener.GetTargetFrameworks(projectInstance);

            // Assert
            Assert.Equal(targetFramework, tfm.First());
        }

        [Fact]
        public void GetTargetFramework_NoTFM_ReturnsTargetFrameworkVersion()
        {
            // Arrange
            const string targetFramework = "v4.6.1";
            var projectInstance = new ProjectInstance(ProjectRootElement.Create());
            projectInstance.SetProperty(ProjectLoadListener.TargetFrameworkVersion, targetFramework);

            // Act
            var tfm = ProjectLoadListener.GetTargetFrameworks(projectInstance);

            // Assert
            Assert.Equal(targetFramework, tfm.First());
        }

        [Fact]
        public void GetTargetFramework_PrioritizesTargetFrameworkOverVersion()
        {
            // Arrange
            const string targetFramework = "v4.6.1";
            var projectInstance = new ProjectInstance(ProjectRootElement.Create());
            projectInstance.SetProperty(ProjectLoadListener.TargetFramework, targetFramework);
            projectInstance.SetProperty(ProjectLoadListener.TargetFrameworkVersion, "Unexpected");

            // Act
            var tfm = ProjectLoadListener.GetTargetFrameworks(projectInstance);

            // Assert
            Assert.Equal(targetFramework, tfm.First());
        }

        [Fact]
        public void GetTargetFramework_NoTFM_ReturnsEmpty()
        {
            // Arrange
            var projectInstance = new ProjectInstance(ProjectRootElement.Create());

            // Act
            var tfm = ProjectLoadListener.GetTargetFrameworks(projectInstance);

            // Assert
            Assert.Empty(tfm);
        }

        [Fact]
        public async Task The_target_framework_is_emitted()
        {
            // Arrange
            var expectedTFM = "netcoreapp3.1";
            var emitter = new ProjectLoadTestEventEmitter();

            using var testProject = await TestAssets.Instance.GetTestProjectAsync("HelloWorld");
            using var host = CreateMSBuildTestHost(testProject.Directory, emitter.AsExportDescriptionProvider(LoggerFactory));
            Assert.Single(emitter.ReceivedMessages);
            Assert.Equal(emitter.ReceivedMessages[0].TargetFrameworks.First(), expectedTFM);
        }

        [Fact]
        public async Task If_there_is_a_solution_file_the_project_guid_present_in_it_is_emitted()
        {
            // Arrange
            var emitter = new ProjectLoadTestEventEmitter();

            using var testProject = await TestAssets.Instance.GetTestProjectAsync("ProjectAndSolution");
            using var host = CreateMSBuildTestHost(testProject.Directory, emitter.AsExportDescriptionProvider(LoggerFactory));
            var expectedGuid = "A4C2694D-AEB4-4CB1-8951-5290424EF883".ToLower();
            Assert.Single(emitter.ReceivedMessages);
            Assert.Equal(emitter.ReceivedMessages[0].ProjectId, expectedGuid);
        }

        [Fact]
        public async Task If_there_is_no_solution_file_the_hash_of_project_file_content_and_name_is_emitted()
        {
            // Arrange
            var emitter = new ProjectLoadTestEventEmitter();

            using var testProject = await TestAssets.Instance.GetTestProjectAsync("HelloWorld");
            using var host = CreateMSBuildTestHost(testProject.Directory, emitter.AsExportDescriptionProvider(LoggerFactory));
            var projectFileContent = File.ReadAllText(Directory.GetFiles(testProject.Directory, "*.csproj").Single());
            var expectedGuid = GetHashedReference($"Filename: HelloWorld.csproj\n{projectFileContent}");
            Assert.Single(emitter.ReceivedMessages);
            Assert.Equal(emitter.ReceivedMessages[0].ProjectId, expectedGuid);
        }

        [Fact]
        public async Task Given_a_restored_project_the_references_are_emitted()
        {
            var emitter = new ProjectLoadTestEventEmitter();

            using var testProject = await TestAssets.Instance.GetTestProjectAsync("HelloWorld");
            var dotnetCliService = new DotNetCliService(LoggerFactory, emitter);
            await dotnetCliService.RestoreAsync(testProject.Directory);
            using var host = CreateMSBuildTestHost(testProject.Directory, emitter.AsExportDescriptionProvider(LoggerFactory));
            Assert.Single(emitter.ReceivedMessages);
            Assert.NotEmpty(emitter.ReceivedMessages[0].References.Where(reference => reference == GetHashedReference("system.core")));
        }


        [Fact]
        public async Task If_there_are_multiple_target_frameworks_they_are_emitted()
        {
            var emitter = new ProjectLoadTestEventEmitter();

            using var testProject = await TestAssets.Instance.GetTestProjectAsync("ProjectWithMultiTFMLib/Lib");
            using var host = CreateMSBuildTestHost(testProject.Directory, emitter.AsExportDescriptionProvider(LoggerFactory));
            Assert.Single(emitter.ReceivedMessages);
            var tfm = emitter.ReceivedMessages[0].TargetFrameworks.ToArray();
            Assert.Equal(2, tfm.Count());
            Assert.Equal("netstandard1.3", tfm[0]);
            Assert.Equal("netstandard2.0", tfm[1]);
        }

        [Fact]
        public async Task The_hashed_references_of_the_source_files_are_emitted()
        {
            // Arrange
            var emitter = new ProjectLoadTestEventEmitter();

            using var testProject = await TestAssets.Instance.GetTestProjectAsync("HelloWorld");
            using var host = CreateMSBuildTestHost(testProject.Directory, emitter.AsExportDescriptionProvider(LoggerFactory));
            Assert.Single(emitter.ReceivedMessages);
            Assert.Single(emitter.ReceivedMessages[0].FileExtensions);
            Assert.Equal(emitter.ReceivedMessages[0].FileExtensions.First(), GetHashedFileExtension(".cs"));
        }

        [Fact]
        public async Task The_output_kind_is_emitted()
        {
            // Arrange
            var emitter = new ProjectLoadTestEventEmitter();

            using var testProject = await TestAssets.Instance.GetTestProjectAsync("NetCore21Project");
            using var host = CreateMSBuildTestHost(testProject.Directory, emitter.AsExportDescriptionProvider(LoggerFactory));
            Assert.Single(emitter.ReceivedMessages);
            Assert.Equal((int)OutputKind.ConsoleApplication, emitter.ReceivedMessages[0].OutputKind);
        }

        [Fact]
        public async Task The_correct_project_capablities_is_emitted()
        {
            // Arrange
            var emitter = new ProjectLoadTestEventEmitter();

            using var testProject = await TestAssets.Instance.GetTestProjectAsync("NetCore21Project");
            using var host = CreateMSBuildTestHost(testProject.Directory, emitter.AsExportDescriptionProvider(LoggerFactory));
            Assert.Single(emitter.ReceivedMessages);
<<<<<<< HEAD
            Assert.Equal("GenerateDocumentationFile CSharp Managed ReferencesFolder LanguageService RelativePathDerivedDefaultNamespace AssemblyReferences COMReferences ProjectReferences SharedProjectReferences OutputGroups AllTargetOutputGroups VisualStudioWellKnownOutputGroups SingleFileGenerators DeclaredSourceItems UserSourceItems BuildWindowsDesktopTarget CrossPlatformExecutable Pack", string.Join(" ", emitter.ReceivedMessages[0].ProjectCapabilities));
=======
            Assert.Equal("GenerateDocumentationFile CSharp Managed ReferencesFolder LanguageService RelativePathDerivedDefaultNamespace AssemblyReferences COMReferences ProjectReferences SharedProjectReferences OutputGroups AllTargetOutputGroups VisualStudioWellKnownOutputGroups SingleFileGenerators DeclaredSourceItems UserSourceItems BuildWindowsDesktopTarget CrossPlatformExecutable FolderPublish Pack", string.Join(" ", emitter.ReceivedMessages[0].ProjectCapabilities));
        }

        [Fact]
        public async Task The_correct_sdk_version_is_emitted_NETCore2_1()
        {
            // Arrange
            var emitter = new ProjectLoadTestEventEmitter();

            using var testProject = await TestAssets.Instance.GetTestProjectAsync("NetCore21Project");
            using var host = CreateMSBuildTestHost(testProject.Directory, emitter.AsExportDescriptionProvider(LoggerFactory));
            Assert.Single(emitter.ReceivedMessages);
            Assert.Equal(GetHashedFileExtension("2.1.816"), emitter.ReceivedMessages[0].SdkVersion);
>>>>>>> adaaedb8
        }

        [Fact]
        public async Task The_correct_sdk_version_is_emitted_NETCore3_1()
        {
            // Arrange
            var emitter = new ProjectLoadTestEventEmitter();

            using var testProject = await TestAssets.Instance.GetTestProjectAsync("NetCore31Project");
            using var host = CreateMSBuildTestHost(testProject.Directory, emitter.AsExportDescriptionProvider(LoggerFactory));
            Assert.Single(emitter.ReceivedMessages);
            Assert.Equal(GetHashedFileExtension("3.1.409"), emitter.ReceivedMessages[0].SdkVersion);
        }

        [Fact]
        public async Task The_correct_sdk_version_is_emitted_NET5()
        {
            // Arrange
            var emitter = new ProjectLoadTestEventEmitter();

            using var testProject = await TestAssets.Instance.GetTestProjectAsync("Net50Project");
            using var host = CreateMSBuildTestHost(testProject.Directory, emitter.AsExportDescriptionProvider(LoggerFactory));
            Assert.Equal(2, emitter.ReceivedMessages.Length);
            Assert.Equal(GetHashedFileExtension("5.0.300"), emitter.ReceivedMessages[0].SdkVersion);
        }

        [ConditionalFact(typeof(DesktopRuntimeOnly))]
        public async Task The_correct_sdk_version_is_emitted_NET6()
        {
            // Arrange
            var emitter = new ProjectLoadTestEventEmitter();

            using var testProject = await TestAssets.Instance.GetTestProjectAsync("Net60Project");
            using var host = CreateMSBuildTestHost(testProject.Directory, emitter.AsExportDescriptionProvider(LoggerFactory));
            Assert.Single(emitter.ReceivedMessages);
            Assert.Equal(GetHashedFileExtension("6.0.100-preview.4.21255.9"), emitter.ReceivedMessages[0].SdkVersion);
        }

        private string GetHashedFileExtension(string fileExtension)
        {
            return _tfmAndFileHashingAlgorithm.HashInput(fileExtension).Value;
        }
        private string GetHashedReference(string reference)
        {
            return _referenceHashingAlgorithm.HashInput(reference).Value;
        }
    }
} <|MERGE_RESOLUTION|>--- conflicted
+++ resolved
@@ -185,23 +185,7 @@
             using var testProject = await TestAssets.Instance.GetTestProjectAsync("NetCore21Project");
             using var host = CreateMSBuildTestHost(testProject.Directory, emitter.AsExportDescriptionProvider(LoggerFactory));
             Assert.Single(emitter.ReceivedMessages);
-<<<<<<< HEAD
             Assert.Equal("GenerateDocumentationFile CSharp Managed ReferencesFolder LanguageService RelativePathDerivedDefaultNamespace AssemblyReferences COMReferences ProjectReferences SharedProjectReferences OutputGroups AllTargetOutputGroups VisualStudioWellKnownOutputGroups SingleFileGenerators DeclaredSourceItems UserSourceItems BuildWindowsDesktopTarget CrossPlatformExecutable Pack", string.Join(" ", emitter.ReceivedMessages[0].ProjectCapabilities));
-=======
-            Assert.Equal("GenerateDocumentationFile CSharp Managed ReferencesFolder LanguageService RelativePathDerivedDefaultNamespace AssemblyReferences COMReferences ProjectReferences SharedProjectReferences OutputGroups AllTargetOutputGroups VisualStudioWellKnownOutputGroups SingleFileGenerators DeclaredSourceItems UserSourceItems BuildWindowsDesktopTarget CrossPlatformExecutable FolderPublish Pack", string.Join(" ", emitter.ReceivedMessages[0].ProjectCapabilities));
-        }
-
-        [Fact]
-        public async Task The_correct_sdk_version_is_emitted_NETCore2_1()
-        {
-            // Arrange
-            var emitter = new ProjectLoadTestEventEmitter();
-
-            using var testProject = await TestAssets.Instance.GetTestProjectAsync("NetCore21Project");
-            using var host = CreateMSBuildTestHost(testProject.Directory, emitter.AsExportDescriptionProvider(LoggerFactory));
-            Assert.Single(emitter.ReceivedMessages);
-            Assert.Equal(GetHashedFileExtension("2.1.816"), emitter.ReceivedMessages[0].SdkVersion);
->>>>>>> adaaedb8
         }
 
         [Fact]
@@ -249,4 +233,4 @@
             return _referenceHashingAlgorithm.HashInput(reference).Value;
         }
     }
-} +}