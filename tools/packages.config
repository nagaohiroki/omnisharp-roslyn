<?xml version="1.0" encoding="utf-8"?>
<packages>
    <!-- These packages are used for building and testing OmniSharp -->
    <package id="Cake" version="1.0.0-rc0001" />
    <package id="xunit.runner.console" version="2.4.0" />

    <!-- These packages are included in OmniSharp's minimal MSBuild tools -->

    <!--
        The version for these packages can be found in the dotnet/installer eng/Versions.props file in
        the branch that corresponds with the SDK Toolset being modeled.
        ex. https://github.com/dotnet/installer/blob/release/6.0.1xx-preview3/eng/Versions.props
    -->

    <!-- These packages should match the "MicrosoftNETSdkPackageVersion" property-->
    <package id="Microsoft.NET.Sdk" version="6.0.100-preview.3.21207.11" />
    <package id="Microsoft.DotNet.MSBuildSdkResolver" version="6.0.100-preview.3.21207.11" />

    <!-- These packages should match the "MicrosoftNETCoreDotNetHostResolverPackageVersion" property -->
    <package id="runtime.linux-x64.Microsoft.NETCore.DotNetHostResolver" version="6.0.0-preview.3.21201.4" />
    <package id="runtime.osx-x64.Microsoft.NETCore.DotNetHostResolver" version="6.0.0-preview.3.21201.4" />
    <package id="runtime.win-x64.Microsoft.NETCore.DotNetHostResolver" version="6.0.0-preview.3.21201.4" />
    <package id="runtime.win-x86.Microsoft.NETCore.DotNetHostResolver" version="6.0.0-preview.3.21201.4" />
    <package id="runtime.win-arm64.Microsoft.NETCore.DotNetHostResolver" version="6.0.0-preview.3.21201.4" />

    <!--
        The version for these packages can be found in the dotnet/sdk eng/Versions.props file in
        the branch that corresponds with the "Microsoft.NET.Sdk package" being referenced.
        ex. https://github.com/dotnet/sdk/blob/release/6.0.1xx-preview3/eng/Versions.props
    -->

    <!-- These packages should match the "MicrosoftBuildPackageVersion" property -->
    <package id="Microsoft.Build" version="16.10.0-preview-21181-07" />
    <package id="Microsoft.Build.Framework" version="16.10.0-preview-21181-07" />
    <package id="Microsoft.Build.Runtime" version="16.10.0-preview-21181-07" />
    <package id="Microsoft.Build.Tasks.Core" version="16.10.0-preview-21181-07" />
    <package id="Microsoft.Build.Utilities.Core" version="16.10.0-preview-21181-07" />
    <!-- This package should match as well except the Major & Minor version are set to 1.0 -->
    <package id="Microsoft.NET.StringTools" version="1.0.0-preview-21181-07" />

    <!-- This package should match the "MicrosoftNetCompilersToolsetPackageVersion" property-->
    <package id="Microsoft.Net.Compilers.Toolset" version="3.10.0-3.21201.20" />

    <!-- These packages should match the "NuGetBuildTasksPackageVersion" property -->
    <package id="Microsoft.Build.NuGetSdkResolver" version="5.10.0-preview.2.7190" />
    <package id="NuGet.Build.Tasks" version="5.10.0-preview.2.7190" />
    <package id="NuGet.Commands" version="5.10.0-preview.2.7190" />
    <package id="NuGet.Credentials" version="5.10.0-preview.2.7190" />

    <!-- This package should match the "DeploymentReleasesVersion" property-->
    <package id="Microsoft.Deployment.DotNet.Releases" version="1.0.0-preview1.1.21112.1" />

    <!--
        The version for these packages can be found in the Roslyn release branch that corresponds with the
        "Microsoft.NET.Compilers.Toolset" being referenced.
        ex. https://github.com/dotnet/roslyn/blob/release/dev16.10-vs-deps/eng/Versions.props
    -->

    <!-- This package should match the "SystemThreadingTasksDataflowVersion" property-->
    <package id="System.Threading.Tasks.Dataflow" version="5.0.0" />

    <!-- This package should match the "SystemMemoryVersion" property-->
    <package id="System.Memory" version="4.5.4" />

    <!-- This package should match the "SystemResourcesExtensionsVersion" property-->
    <package id="System.Resources.Extensions" version="4.7.1" />

    <!-- These packages should match "SQLitePCLRawbundle_greenVersion" property -->
    <package id="SQLitePCLRaw.bundle_green" version="2.0.4" />
    <package id="SQLitePCLRaw.core" version="2.0.4" />
    <package id="SQLitePCLRaw.provider.e_sqlite3" version="2.0.4" />
<<<<<<< HEAD

=======
    <package id="System.Buffers" version="4.5.1" />
    <package id="System.Collections.Immutable" version="5.0.0" />
    <package id="System.Memory" version="4.5.4" />
    <package id="System.Numerics.Vectors" version="4.5.0" />
    <package id="System.Resources.Extensions" version="4.7.1" />
    <package id="System.Runtime.CompilerServices.Unsafe" version="4.7.1" />
    <package id="System.Text.Encodings.Web" version="4.7.2" />
    <package id="System.Text.Json" version="4.7.2" />
    <package id="System.Threading.Tasks.Dataflow" version="5.0.0" />
    <package id="System.Threading.Tasks.Extensions" version="4.5.4" />
    <package id="xunit.runner.console" version="2.4.0" />
>>>>>>> 09d4884d
</packages><|MERGE_RESOLUTION|>--- conflicted
+++ resolved
@@ -69,19 +69,4 @@
     <package id="SQLitePCLRaw.bundle_green" version="2.0.4" />
     <package id="SQLitePCLRaw.core" version="2.0.4" />
     <package id="SQLitePCLRaw.provider.e_sqlite3" version="2.0.4" />
-<<<<<<< HEAD
-
-=======
-    <package id="System.Buffers" version="4.5.1" />
-    <package id="System.Collections.Immutable" version="5.0.0" />
-    <package id="System.Memory" version="4.5.4" />
-    <package id="System.Numerics.Vectors" version="4.5.0" />
-    <package id="System.Resources.Extensions" version="4.7.1" />
-    <package id="System.Runtime.CompilerServices.Unsafe" version="4.7.1" />
-    <package id="System.Text.Encodings.Web" version="4.7.2" />
-    <package id="System.Text.Json" version="4.7.2" />
-    <package id="System.Threading.Tasks.Dataflow" version="5.0.0" />
-    <package id="System.Threading.Tasks.Extensions" version="4.5.4" />
-    <package id="xunit.runner.console" version="2.4.0" />
->>>>>>> 09d4884d
 </packages>