--- conflicted
+++ resolved
@@ -977,11 +977,8 @@
         {
             Framework = framework,
             Runtime = rid, // TODO: With everything today do we need to publish this with a rid?  This appears to be legacy bit when we used to push for all supported dotnet core rids.
-<<<<<<< HEAD
             PublishReadyToRun = true, // Improve startup performance by applying some AOT compilation
-=======
             SelfContained = false, // Since we are specifying a runtime identifier this defaults to true. We don't need to ship a runtime for net6 because we require the .NET SDK to be installed.
->>>>>>> 565ba9f4
             Configuration = configuration,
             OutputDirectory = outputFolder,
             MSBuildSettings = new DotNetCoreMSBuildSettings()
