#load "scripts/common.cake"
#load "scripts/runhelpers.cake"
#load "scripts/archiving.cake"
#load "scripts/artifacts.cake"
#load "scripts/platform.cake"
#load "scripts/validation.cake"

using System.ComponentModel;
using System.Net;

// Arguments
var target = Argument("target", "Default");
var configuration = Argument("configuration", "Debug");
var installFolder = Argument("install-path",
    CombinePaths(Environment.GetEnvironmentVariable(Platform.Current.IsWindows ? "USERPROFILE" : "HOME"), ".omnisharp"));
var publishAll = HasArgument("publish-all");
var useGlobalDotNetSdk = HasArgument("use-global-dotnet-sdk");

Log.Context = Context;

var env = new BuildEnvironment(useGlobalDotNetSdk, Context);
var buildPlan = BuildPlan.Load(env);
var testProjectArgument = Argument("test-project", "");
var testProjects = string.IsNullOrEmpty(testProjectArgument) ? buildPlan.TestProjects : testProjectArgument.Split(',');
var nonCakeTestProjects = buildPlan.TestProjects.Except(new [] { "OmniSharp.Cake.Tests" });

Information("");
Information("Current platform: {0}", Platform.Current);
Information("Test Projects: {0}", string.Join(", ", testProjects));
Information("");

/// <summary>
///  Clean artifacts.
/// </summary>
Task("Cleanup")
    .Does(() =>
{
    if (DirectoryHelper.Exists(env.Folders.Artifacts))
    {
        DirectoryHelper.Delete(env.Folders.Artifacts, recursive: true);
    }

    DirectoryHelper.Create(env.Folders.Artifacts);
    DirectoryHelper.Create(env.Folders.ArtifactsLogs);
    DirectoryHelper.Create(env.Folders.ArtifactsPackage);
    DirectoryHelper.Create(env.Folders.ArtifactsScripts);
});

Task("GitVersion")
    .WithCriteria(!BuildSystem.IsLocalBuild)
    .WithCriteria(!AzurePipelines.IsRunningOnAzurePipelines)
    .Does(() => {
        GitVersion(new GitVersionSettings{
            OutputType = GitVersionOutput.BuildServer
        });
    });

/// <summary>
///  Pre-build setup tasks.
/// </summary>
Task("Setup")
    .IsDependentOn("ValidateMono")
    .IsDependentOn("InstallDotNetCoreSdk")
    .IsDependentOn("InstallMonoAssets")
    .IsDependentOn("CreateMSBuildFolder");

void InstallDotNetSdk(BuildEnvironment env, BuildPlan plan, string version, string installFolder, bool sharedRuntime = false, bool noPath = false)
{
    if (!DirectoryHelper.Exists(installFolder))
    {
        DirectoryHelper.Create(installFolder);
    }

    var scriptFileName = $"dotnet-install.{env.ShellScriptFileExtension}";
    var scriptFilePath = CombinePaths(installFolder, scriptFileName);
    var url = $"{plan.DotNetInstallScriptURL}/{scriptFileName}";

    using (var client = new WebClient())
    {
        client.DownloadFile(url, scriptFilePath);
    }

    if (!Platform.Current.IsWindows)
    {
        Run("chmod", $"+x '{scriptFilePath}'");
    }

    var argList = new List<string>();

    argList.Add("-Channel");
    argList.Add(plan.DotNetChannel);

    if (!string.IsNullOrEmpty(version))
    {
        argList.Add("-Version");
        argList.Add(version);
    }

    argList.Add("-InstallDir");
    argList.Add(installFolder);

    if (sharedRuntime)
    {
        argList.Add("-SharedRuntime");
    }

    if (noPath)
    {
        argList.Add("-NoPath");
    }

    Run(env.ShellCommand, $"{env.ShellArgument} {scriptFilePath} {string.Join(" ", argList)}").ExceptionOnError($"Failed to Install .NET Core SDK {version}");
}

Task("InstallDotNetCoreSdk")
    .Does(() =>
{
    if (!useGlobalDotNetSdk)
    {
        foreach (var dotnetVersion in buildPlan.DotNetVersions)
        {
            InstallDotNetSdk(env, buildPlan,
                version: dotnetVersion,
                installFolder: env.Folders.DotNetSdk);
        }

        // Add non-legacy .NET SDK to PATH
        var oldPath = Environment.GetEnvironmentVariable("PATH");
        var newPath = env.Folders.DotNetSdk + (string.IsNullOrEmpty(oldPath) ? "" : System.IO.Path.PathSeparator + oldPath);
        Environment.SetEnvironmentVariable("PATH", newPath);
        Information("PATH: {0}", Environment.GetEnvironmentVariable("PATH"));
    }

    // Disable the first time run experience. We don't need to expand all of .NET Core just to build OmniSharp.
    Environment.SetEnvironmentVariable("DOTNET_SKIP_FIRST_TIME_EXPERIENCE", "true");

    Run(env.DotNetCommand, "--info");
});

Task("ValidateMono")
    .WithCriteria(() => !Platform.Current.IsWindows)
    .Does(() =>
{
    ValidateMonoVersion(buildPlan);
});

Task("CleanUpMonoAssets")
    .WithCriteria(() => !Platform.Current.IsWindows)
    .Does(() =>
{
    if (DirectoryHelper.Exists(env.Folders.Mono))
    {
        DirectoryHelper.Delete(env.Folders.Mono, recursive: true);
    }
});

Task("InstallMonoAssets")
    .WithCriteria(() => !Platform.Current.IsWindows)
    .Does(() =>
{
    if (DirectoryHelper.Exists(env.Folders.Mono))
    {
<<<<<<< HEAD
        Information($"'{env.Folders.Mono}' folder exists... Skipping acquiring of Mono assets.");
        return;
    }
=======
        Information("Skipping Mono assets installation, because they already exist.");
        return;
    }

>>>>>>> 669fd87e
    Information("Acquiring Mono runtimes and framework...");

    DownloadFileAndUnzip($"{buildPlan.DownloadURL}/{buildPlan.MonoRuntimeMacOS}", env.Folders.MonoRuntimeMacOS);
    DownloadFileAndUnzip($"{buildPlan.DownloadURL}/{buildPlan.MonoRuntimeLinux32}", env.Folders.MonoRuntimeLinux32);
    DownloadFileAndUnzip($"{buildPlan.DownloadURL}/{buildPlan.MonoRuntimeLinux64}", env.Folders.MonoRuntimeLinux64);

    var monoInstallFolder = env.CurrentMonoRuntime.InstallFolder;
    var monoRuntimeFile = env.CurrentMonoRuntime.RuntimeFile;

    DirectoryHelper.ForceCreate(env.Folders.Mono);
    DirectoryHelper.Copy(monoInstallFolder, env.Folders.Mono);

    var frameworkFolder = CombinePaths(env.Folders.Mono, "framework");
    DirectoryHelper.ForceCreate(frameworkFolder);

    Run("chmod", $"+x '{CombinePaths(env.Folders.Mono, "bin", monoRuntimeFile)}'");
    Run("chmod", $"+x '{CombinePaths(env.Folders.Mono, "run")}'");
});

void CopyDotNetHostResolver(BuildEnvironment env, string os, string arch, string hostFileName, string targetFolderBase, bool copyToArchSpecificFolder)
{
    var source = CombinePaths(
        env.Folders.Tools,
        $"runtime.{os}-{arch}.Microsoft.NETCore.DotNetHostResolver",
        "runtimes",
        $"{os}-{arch}",
        "native",
        hostFileName);

    var targetFolder = targetFolderBase;

    if (copyToArchSpecificFolder)
    {
        targetFolder = CombinePaths(targetFolderBase, arch);
        DirectoryHelper.ForceCreate(targetFolder);
    }

    FileHelper.Copy(source, CombinePaths(targetFolder, hostFileName));
}

/// <summary>
/// Create '.msbuild' folder and copy content to it.
/// </summary>
Task("CreateMSBuildFolder")
    .IsDependentOn("InstallMonoAssets")
    .Does(() =>
{
    DirectoryHelper.ForceCreate(env.Folders.MSBuild);

    var msbuildCurrentTargetFolder = CombinePaths(env.Folders.MSBuild, "Current");
    var msbuildCurrentBinTargetFolder = CombinePaths(msbuildCurrentTargetFolder, "Bin");

    DirectoryHelper.ForceCreate(msbuildCurrentTargetFolder);
    DirectoryHelper.ForceCreate(msbuildCurrentBinTargetFolder);

    var msbuildLibraries = new []
    {
        "Microsoft.Build",
        "Microsoft.Build.Framework",
        "Microsoft.Build.Tasks.Core",
        "Microsoft.Build.Utilities.Core"
    };

    var msbuildRefLibraries = new []
    {
        "Microsoft.Build.Tasks.v4.0",
        "Microsoft.Build.Tasks.v12.0",
        "Microsoft.Build.Utilities.v4.0",
        "Microsoft.Build.Utilities.v12.0",
    };

    var msBuildDependencies = new []
    {
        "Microsoft.Bcl.AsyncInterfaces",
        "System.Buffers",
        "System.Collections.Immutable",
        "System.Memory",
        "System.Numerics.Vectors",
        "System.Resources.Extensions",
        "System.Runtime.CompilerServices.Unsafe",
        "System.Text.Encodings.Web",
        "System.Text.Json",
        "System.Threading.Tasks.Dataflow",
        "System.Threading.Tasks.Extensions",
    };

    var msbuildRuntimeFiles = new []
    {
        "Microsoft.Common.CrossTargeting.targets",
        "Microsoft.Common.CurrentVersion.targets",
        "Microsoft.Common.Mono.targets",
        "Microsoft.Common.overridetasks",
        "Microsoft.Common.targets",
        "Microsoft.Common.tasks",
        "Microsoft.CSharp.CrossTargeting.targets",
        "Microsoft.CSharp.CurrentVersion.targets",
        "Microsoft.CSharp.Mono.targets",
        "Microsoft.CSharp.targets",
        "Microsoft.Data.Entity.targets",
        "Microsoft.Managed.After.targets",
        "Microsoft.Managed.targets",
        "Microsoft.Managed.Before.targets",
        "Microsoft.NET.props",
        "Microsoft.NETFramework.CurrentVersion.props",
        "Microsoft.NETFramework.CurrentVersion.targets",
        "Microsoft.NETFramework.props",
        "Microsoft.NETFramework.targets",
        "Microsoft.ServiceModel.targets",
        "Microsoft.VisualBasic.CrossTargeting.targets",
        "Microsoft.VisualBasic.CurrentVersion.targets",
        "Microsoft.VisualBasic.Mono.targets",
        "Microsoft.VisualBasic.targets",
        "Microsoft.WinFx.targets",
        "Microsoft.WorkflowBuildExtensions.targets",
        "Microsoft.Xaml.targets",
        "MSBuild.dll",
        "MSBuild.dll.config",
        "Workflow.VisualBasic.targets",
        "Workflow.targets",
    };

    if (!Platform.Current.IsWindows)
    {
        // Copy Mono MSBuild files before overwriting with the latest MSBuild from NuGet since Mono requires
        // some extra targets and ref assemblies not present in the NuGet packages.

        var monoBasePath = Platform.Current.IsMacOS
            ? "/Library/Frameworks/Mono.framework/Versions/Current/lib/mono"
            : "/usr/lib/mono";
        var monoMSBuildPath = $"{monoBasePath}/msbuild/Current/bin";
        var monoXBuildPath = $"{monoBasePath}/xbuild/Current";

        Information("Copying Mono MSBuild runtime...");

        var commonTargetsSourcePath = CombinePaths(monoXBuildPath, "Microsoft.Common.props");
        var commonTargetsTargetPath = CombinePaths(msbuildCurrentTargetFolder, "Microsoft.Common.props");
        FileHelper.Copy(commonTargetsSourcePath, commonTargetsTargetPath);

        foreach (var runtimeFileName in msbuildRuntimeFiles)
        {
            var runtimeSourcePath = CombinePaths(monoMSBuildPath, runtimeFileName);
            var runtimeTargetPath = CombinePaths(msbuildCurrentBinTargetFolder, runtimeFileName);
            if (FileHelper.Exists(runtimeSourcePath))
            {
                FileHelper.Copy(runtimeSourcePath, runtimeTargetPath);
            }
        }

        Information("Copying Mono MSBuild Ref Libraries...");

        foreach (var refLibrary in msbuildRefLibraries)
        {
            var refLibraryFileName = refLibrary + ".dll";

            // copy MSBuild Ref Libraries from current Mono
            var refLibrarySourcePath = CombinePaths(monoMSBuildPath, refLibraryFileName);
            var refLibraryTargetPath = CombinePaths(msbuildCurrentBinTargetFolder, refLibraryFileName);
            if (FileHelper.Exists(refLibrarySourcePath))
            {
                FileHelper.Copy(refLibrarySourcePath, refLibraryTargetPath);
            }
        }
    }

    Information("Copying MSBuild runtime...");

    var msbuildSourceFolder = CombinePaths(env.Folders.Tools, "Microsoft.Build.Runtime", "contentFiles", "any", "net472");
    DirectoryHelper.Copy(msbuildSourceFolder, msbuildCurrentBinTargetFolder, copySubDirectories: false);

    var msbuild15SourceFolder = CombinePaths(msbuildSourceFolder, "Current");
    DirectoryHelper.Copy(msbuild15SourceFolder, msbuildCurrentTargetFolder);

    Information("Copying MSBuild libraries...");

    foreach (var library in msbuildLibraries)
    {
        var libraryFileName = library + ".dll";

        if (!TryCopyFromFramework("netcoreapp2.1"))
        {
            _ = TryCopyFromFramework("netstandard2.0");
        }

        bool TryCopyFromFramework(string frameworkVersion)
        {
            var librarySourcePath = CombinePaths(env.Folders.Tools, library, "lib", frameworkVersion, libraryFileName);
            var libraryTargetPath = CombinePaths(msbuildCurrentBinTargetFolder, libraryFileName);
            if (FileHelper.Exists(librarySourcePath))
            {
                FileHelper.Copy(librarySourcePath, libraryTargetPath);
                return true;
            }

            return false;
        }
    }

    Information("Copying MSBuild dependencies...");

    foreach (var dependency in msBuildDependencies)
    {
        var dependencyFileName = dependency + ".dll";
        var dependencySourcePath = CombinePaths(env.Folders.Tools, dependency, "lib", "netstandard2.0", dependencyFileName);
        var dependencyTargetPath = CombinePaths(msbuildCurrentBinTargetFolder, dependencyFileName);
        if (FileHelper.Exists(dependencySourcePath))
        {
            FileHelper.Copy(dependencySourcePath, dependencyTargetPath);
        }
    }

    // Copy MSBuild SDK Resolver and DotNetHostResolver
    Information("Copying MSBuild SDK resolver...");
    var msbuildSdkResolverSourceFolder = CombinePaths(env.Folders.Tools, "Microsoft.DotNet.MSBuildSdkResolver", "lib", "net5.0");
    var msbuildSdkResolverTargetFolder = CombinePaths(msbuildCurrentBinTargetFolder, "SdkResolvers", "Microsoft.DotNet.MSBuildSdkResolver");
    DirectoryHelper.ForceCreate(msbuildSdkResolverTargetFolder);
    FileHelper.Copy(
        source: CombinePaths(msbuildSdkResolverSourceFolder, "Microsoft.DotNet.MSBuildSdkResolver.dll"),
        destination: CombinePaths(msbuildSdkResolverTargetFolder, "Microsoft.DotNet.MSBuildSdkResolver.dll"));

    if (Platform.Current.IsWindows)
    {
        CopyDotNetHostResolver(env, "win", "x86", "hostfxr.dll", msbuildSdkResolverTargetFolder, copyToArchSpecificFolder: true);
        CopyDotNetHostResolver(env, "win", "x64", "hostfxr.dll", msbuildSdkResolverTargetFolder, copyToArchSpecificFolder: true);
        CopyDotNetHostResolver(env, "win", "arm64", "hostfxr.dll", msbuildSdkResolverTargetFolder, copyToArchSpecificFolder: true);
    }
    else if (Platform.Current.IsMacOS)
    {
        CopyDotNetHostResolver(env, "osx", "x64", "libhostfxr.dylib", msbuildSdkResolverTargetFolder, copyToArchSpecificFolder: false);
    }
    else if (Platform.Current.IsLinux)
    {
        CopyDotNetHostResolver(env, "linux", "x64", "libhostfxr.so", msbuildSdkResolverTargetFolder, copyToArchSpecificFolder: false);
    }

    Information("Copying NuGet SDK resolver...");
    var nugetSdkResolverSourceFolder = CombinePaths(env.Folders.Tools, "Microsoft.Build.NuGetSdkResolver", "lib", "netstandard2.0");
    var nugetSdkResolverTargetFolder = CombinePaths(msbuildCurrentBinTargetFolder, "SdkResolvers", "Microsoft.Build.NuGetSdkResolver");
    DirectoryHelper.ForceCreate(nugetSdkResolverTargetFolder);
    FileHelper.Copy(
        source: CombinePaths(nugetSdkResolverSourceFolder, "Microsoft.Build.NuGetSdkResolver.dll"),
        destination: CombinePaths(msbuildCurrentBinTargetFolder, "Microsoft.Build.NuGetSdkResolver.dll"));
    FileHelper.WriteAllLines(
        path: CombinePaths(nugetSdkResolverTargetFolder, "Microsoft.Build.NuGetSdkResolver.xml"),
        contents: new [] {
            "<SdkResolver>",
            "  <Path>../../Microsoft.Build.NuGetSdkResolver.dll</Path>",
            "</SdkResolver>"
        }
    );

    // Copy content of NuGet.Build.Tasks
    var nugetBuildTasksFolder = CombinePaths(env.Folders.Tools, "NuGet.Build.Tasks");
    var nugetBuildTasksBinariesFolder = CombinePaths(nugetBuildTasksFolder, "lib", "netstandard2.0");
    var nugetBuildTasksTargetsFolder = CombinePaths(nugetBuildTasksFolder, "runtimes", "any", "native");

    FileHelper.Copy(
        source: CombinePaths(nugetBuildTasksBinariesFolder, "NuGet.Build.Tasks.dll"),
        destination: CombinePaths(msbuildCurrentBinTargetFolder, "NuGet.Build.Tasks.dll"));

    FileHelper.Copy(
        source: CombinePaths(nugetBuildTasksTargetsFolder, "NuGet.targets"),
        destination: CombinePaths(msbuildCurrentBinTargetFolder, "NuGet.targets"));

    // Copy dependencies of NuGet.Build.Tasks & Microsoft.Build.NuGetSdkResolver
    var nugetPackages = new []
    {
        "NuGet.Commands",
        "NuGet.Common",
        "NuGet.Configuration",
        "NuGet.Credentials",
        "NuGet.DependencyResolver.Core",
        "NuGet.Frameworks",
        "NuGet.LibraryModel",
        "NuGet.Packaging",
        "NuGet.ProjectModel",
        "NuGet.Protocol",
        "NuGet.Versioning"
    };

    foreach (var nugetPackage in nugetPackages)
    {
        var binaryName = nugetPackage + ".dll";

        FileHelper.Copy(
            source: CombinePaths(env.Folders.Tools, nugetPackage, "lib", "netstandard2.0", binaryName),
            destination: CombinePaths(msbuildCurrentBinTargetFolder, binaryName));
    }

    // Copy additional dependency of Microsoft.Build.NuGetSdkResolver
    FileHelper.Copy(
        source: CombinePaths(env.Folders.Tools, "Newtonsoft.Json", "lib", "netstandard2.0", "Newtonsoft.Json.dll"),
        destination: CombinePaths(msbuildCurrentBinTargetFolder, "Newtonsoft.Json.dll"));

    // Copy content of Microsoft.Net.Compilers.Toolset
    Information("Copying Microsoft.Net.Compilers.Toolset...");
    var compilersSourceFolder = CombinePaths(env.Folders.Tools, "Microsoft.Net.Compilers.Toolset", "tasks", "netcoreapp3.1");
    var compilersTargetFolder = CombinePaths(msbuildCurrentBinTargetFolder, "Roslyn");

    DirectoryHelper.Copy(compilersSourceFolder, compilersTargetFolder);

    // Delete unnecessary files
    FileHelper.Delete(CombinePaths(compilersTargetFolder, "Microsoft.CodeAnalysis.VisualBasic.dll"));
    FileHelper.Delete(CombinePaths(compilersTargetFolder, "Microsoft.VisualBasic.Core.targets"));
    FileHelper.Delete(CombinePaths(compilersTargetFolder, "VBCSCompiler.exe"));
    FileHelper.Delete(CombinePaths(compilersTargetFolder, "VBCSCompiler.exe.config"));
    FileHelper.Delete(CombinePaths(compilersTargetFolder, "vbc.exe"));
    FileHelper.Delete(CombinePaths(compilersTargetFolder, "vbc.exe.config"));
    FileHelper.Delete(CombinePaths(compilersTargetFolder, "vbc.rsp"));

    FileHelper.Copy(
<<<<<<< HEAD
        source: CombinePaths(env.Folders.Tools, "System.CodeDom", "lib", "netstandard2.0", "System.CodeDom.dll"),
        destination: CombinePaths(msbuildCurrentBinTargetFolder, "System.CodeDom.dll"),
        overwrite: true);

     FileHelper.Copy(
        source: CombinePaths(env.Folders.Tools, "Microsoft.Net.HostModel", "lib", "netstandard2.0", "Microsoft.Net.HostModel.dll"),
        destination: CombinePaths(msbuildCurrentBinTargetFolder, "Microsoft.Net.HostModel.dll"),
        overwrite: true);

     FileHelper.Copy(
=======
>>>>>>> 669fd87e
        source: CombinePaths(env.Folders.Tools, "SQLitePCLRaw.core", "lib", "netstandard2.0", "SQLitePCLRaw.core.dll"),
        destination: CombinePaths(msbuildCurrentBinTargetFolder, "SQLitePCLRaw.core.dll"),
        overwrite: true);

    FileHelper.Copy(
<<<<<<< HEAD
        source: CombinePaths(env.Folders.Tools, "SQLitePCLRaw.provider.e_sqlite3.netstandard11", "lib", "netstandard1.1", "SQLitePCLRaw.provider.e_sqlite3.dll"),
=======
        source: CombinePaths(env.Folders.Tools, "SQLitePCLRaw.provider.e_sqlite3", "lib", "netstandard2.0", "SQLitePCLRaw.provider.e_sqlite3.dll"),
>>>>>>> 669fd87e
        destination: CombinePaths(msbuildCurrentBinTargetFolder, "SQLitePCLRaw.provider.e_sqlite3.dll"),
        overwrite: true);

    FileHelper.Copy(
<<<<<<< HEAD
        source: CombinePaths(env.Folders.Tools, "SQLitePCLRaw.bundle_green", "lib", "netcoreapp3.1", "SQLitePCLRaw.batteries_v2.dll"),
        destination: CombinePaths(msbuildCurrentBinTargetFolder, "SQLitePCLRaw.batteries_v2.dll"),
        overwrite: true);

    FileHelper.Copy(
        source: CombinePaths(env.Folders.Tools, "SQLitePCLRaw.bundle_green", "lib", "netcoreapp3.1", "SQLitePCLRaw.nativelibrary.dll"),
        destination: CombinePaths(msbuildCurrentBinTargetFolder, "SQLitePCLRaw.batteries_green.dll"),
        overwrite: true);

    var msbuild15TargetFolder = CombinePaths(env.Folders.MSBuild, "15.0");
    if (!Platform.Current.IsWindows)
    {
        DirectoryHelper.Copy(msbuildCurrentTargetFolder, msbuild15TargetFolder);
    }
=======
        source: CombinePaths(env.Folders.Tools, "SQLitePCLRaw.bundle_green", "lib", "netstandard2.0", "SQLitePCLRaw.batteries_v2.dll"),
        destination: CombinePaths(msbuildCurrentBinTargetFolder, "SQLitePCLRaw.batteries_v2.dll"),
        overwrite: true);
>>>>>>> 669fd87e
});

/// <summary>
///  Prepare test assets.
/// </summary>
Task("PrepareTestAssets")
    .IsDependentOn("Setup");

Task("PrepareTestAssets:CommonTestAssets")
    .IsDependeeOf("PrepareTestAssets")
    .WithCriteria(testProjects.Any(z => nonCakeTestProjects.Any(x => x == z)))
    .DoesForEach(buildPlan.TestAssets, (project) =>
    {
        Information("Restoring and building: {0}...", project);

        var folder = CombinePaths(env.Folders.TestAssets, "test-projects", project);

        try {
            DotNetCoreBuild(folder, new DotNetCoreBuildSettings()
            {
                ToolPath = env.DotNetCommand,
                WorkingDirectory = folder,
                Verbosity = DotNetCoreVerbosity.Minimal
            });
        } catch {
            // ExternalAlias has issues once in a while, try building again to get it working.
            if (project == "ExternAlias") {

                DotNetCoreBuild(folder, new DotNetCoreBuildSettings()
                {
                    ToolPath = env.DotNetCommand,
                    WorkingDirectory = folder,
                    Verbosity = DotNetCoreVerbosity.Minimal
                });
            }
        }
    });

Task("PrepareTestAssets:RestoreOnlyTestAssets")
    .IsDependeeOf("PrepareTestAssets")
    .WithCriteria(testProjects.Any(z => nonCakeTestProjects.Any(x => x == z)))
    .DoesForEach(buildPlan.RestoreOnlyTestAssets, (project) =>
    {
        Information("Restoring: {0}...", project);

        var folder = CombinePaths(env.Folders.TestAssets, "test-projects", project);

        DotNetCoreRestore(new DotNetCoreRestoreSettings()
        {
            ToolPath = env.DotNetCommand,
            WorkingDirectory = folder,
            Verbosity = DotNetCoreVerbosity.Minimal
        });
    });

Task("PrepareTestAssets:WindowsOnlyTestAssets")
    .WithCriteria(Platform.Current.IsWindows)
    .IsDependeeOf("PrepareTestAssets")
    .WithCriteria(testProjects.Any(z => nonCakeTestProjects.Any(x => x == z)))
    .DoesForEach(buildPlan.WindowsOnlyTestAssets, (project) =>
    {
        Information("Restoring and building: {0}...", project);

        var folder = CombinePaths(env.Folders.TestAssets, "test-projects", project);

        DotNetCoreBuild(folder, new DotNetCoreBuildSettings()
        {
            ToolPath = env.DotNetCommand,
            WorkingDirectory = folder,
            Verbosity = DotNetCoreVerbosity.Minimal
        });
    });

Task("PrepareTestAssets:CakeTestAssets")
    .IsDependeeOf("PrepareTestAssets")
    .WithCriteria(testProjects.Contains("OmniSharp.Cake.Tests"))
    .DoesForEach(buildPlan.CakeTestAssets, (project) =>
    {
        Information("Restoring: {0}...", project);

        var toolsFolder = CombinePaths(env.Folders.TestAssets, "test-projects", project, "tools");
        var packagesConfig = CombinePaths(toolsFolder, "packages.config");

        if (!Platform.Current.IsWindows)
        {
            Warning($"TestAssets: {toolsFolder}");
            Run("chmod", $"777 {toolsFolder}/");
            Information($"TestAssets: {toolsFolder}");
        }

        NuGetInstallFromConfig(packagesConfig, new NuGetInstallSettings {
            OutputDirectory = toolsFolder,
            Prerelease = true,
            Verbosity = NuGetVerbosity.Quiet,
            Source = new[] {
                "https://api.nuget.org/v3/index.json"
            }
        });
    });

void BuildWithDotNetCli(BuildEnvironment env, string configuration)
{
    Information("Building OmniSharp.sln with .NET Core CLI...");

    var logFileNameBase = CombinePaths(env.Folders.ArtifactsLogs, "OmniSharp-build");
    var projectImports = Context.Log.Verbosity == Verbosity.Verbose || Context.Log.Verbosity == Verbosity.Diagnostic
        ? MSBuildBinaryLogImports.Embed
        : MSBuildBinaryLogImports.None;

    var settings = new DotNetCoreMSBuildSettings
    {
        WorkingDirectory = env.WorkingDirectory,

        ArgumentCustomization = args =>
            args.Append("/restore")
                .Append($"/bl:{logFileNameBase}.binlog;ProjectImports={projectImports}")
                .Append($"/v:{Verbosity.Minimal.GetMSBuildVerbosityName()}")
    };

    settings.AddFileLogger(
        new MSBuildFileLoggerSettings {
            AppendToLogFile = false,
            LogFile = logFileNameBase + ".log",
            ShowTimestamp = true,

            // Bug in cake with this
            // Verbosity = Verbosity.Diagnostic,
        }
    );

    settings
        .SetConfiguration(configuration)
        .WithProperty("PackageVersion", env.VersionInfo.NuGetVersion)
        .WithProperty("AssemblyVersion", env.VersionInfo.AssemblySemVer)
        .WithProperty("FileVersion", env.VersionInfo.AssemblySemVer)
        .WithProperty("InformationalVersion", env.VersionInfo.InformationalVersion);

    DotNetCoreMSBuild("OmniSharp.sln", settings);
}

Task("Build")
    .IsDependentOn("Setup")
    .Does(() =>
{
    try
    {
        BuildWithDotNetCli(env, configuration);
    }
    catch
    {
        Error($"Build failed.");
        throw;
    }
});

/// <summary>
///  Run all tests.
/// </summary>
Task("Test")
    .IsDependentOn("Setup")
    .IsDependentOn("Build")
    .IsDependentOn("PrepareTestAssets")
    .Does(() =>
{
        foreach (var testProject in testProjects)
        {
            PrintBlankLine();
            var instanceFolder = CombinePaths(env.Folders.Bin, configuration, testProject, "net472");

            // Copy xunit executable to test folder to solve path errors
            var xunitToolsFolder = CombinePaths(env.Folders.Tools, "xunit.runner.console", "tools", "net452");
            var xunitInstancePath = CombinePaths(instanceFolder, "xunit.console.exe");
            FileHelper.Copy(CombinePaths(xunitToolsFolder, "xunit.console.exe"), xunitInstancePath, overwrite: true);
            FileHelper.Copy(CombinePaths(xunitToolsFolder, "xunit.runner.utility.net452.dll"), CombinePaths(instanceFolder, "xunit.runner.utility.net452.dll"), overwrite: true);
            var targetPath = CombinePaths(instanceFolder, $"{testProject}.dll");
            var logFile = CombinePaths(env.Folders.ArtifactsLogs, $"{testProject}-desktop-result.xml");
            var arguments = $"\"{targetPath}\" -noshadow -parallel none -xml \"{logFile}\" -notrait category=failing";

            if (Platform.Current.IsWindows)
            {
                Run(xunitInstancePath, arguments, instanceFolder)
                    .ExceptionOnError($"Test {testProject} failed for net472");
            }
            else
            {
                // Copy the Mono-built Microsoft.Build.* binaries to the test folder.
                // This is necessary to work around a Mono bug that is exasperated by xUnit.
                DirectoryHelper.Copy($"{env.Folders.MSBuild}/Current/Bin", instanceFolder);

                var runScript = CombinePaths(env.Folders.Mono, "run");

                // By default, the run script launches OmniSharp. To launch our Mono runtime
                // with xUnit rather than OmniSharp, we pass '--no-omnisharp'
                Run(runScript, $"--no-omnisharp \"{xunitInstancePath}\" {arguments}", instanceFolder)
                    .ExceptionOnError($"Test {testProject} failed for net472");
            }
        }
});

void CopyMonoBuild(BuildEnvironment env, string sourceFolder, string outputFolder)
{
    DirectoryHelper.Copy(sourceFolder, outputFolder, copySubDirectories: false);

    var msbuildFolder = CombinePaths(outputFolder, ".msbuild");

    // Copy MSBuild runtime and libraries
    DirectoryHelper.Copy($"{env.Folders.MSBuild}", msbuildFolder);

    var msbuildBinFolder = CombinePaths(msbuildFolder, "bin", "Current");
    EnsureDirectoryExists(msbuildBinFolder);
<<<<<<< HEAD

    // Copy dependencies of Mono build
    FileHelper.Copy(
        source: CombinePaths(env.Folders.Tools, "SQLitePCLRaw.core", "lib", "netstandard2.0", "SQLitePCLRaw.core.dll"),
        destination: CombinePaths(msbuildBinFolder, "SQLitePCLRaw.core.dll"),
        overwrite: true);

    FileHelper.Copy(
        source: CombinePaths(env.Folders.Tools, "SQLitePCLRaw.provider.e_sqlite3.net45", "lib", "net45", "SQLitePCLRaw.provider.e_sqlite3.dll"),
        destination: CombinePaths(msbuildBinFolder, "SQLitePCLRaw.provider.e_sqlite3.dll"),
        overwrite: true);

    FileHelper.Copy(
        source: CombinePaths(env.Folders.Tools, "SQLitePCLRaw.bundle_green", "lib", "net461", "SQLitePCLRaw.batteries_v2.dll"),
        destination: CombinePaths(msbuildBinFolder, "SQLitePCLRaw.batteries_v2.dll"),
        overwrite: true);

    FileHelper.Copy(
        source: CombinePaths(env.Folders.Tools, "SQLitePCLRaw.bundle_green", "lib", "net461", "SQLitePCLRaw.nativelibrary.dll"),
        destination: CombinePaths(msbuildBinFolder, "SQLitePCLRaw.batteries_green.dll"),
        overwrite: true);
=======
>>>>>>> 669fd87e
}

void CopyExtraDependencies(BuildEnvironment env, string outputFolder)
{
    // copy license
    FileHelper.Copy(CombinePaths(env.WorkingDirectory, "license.md"), CombinePaths(outputFolder, "license.md"), overwrite: true);
}

string PublishMonoBuild(string project, BuildEnvironment env, BuildPlan plan, string configuration)
{
    Information($"Publishing Mono build for {project}...");

    var outputFolder = CombinePaths(env.Folders.ArtifactsPublish, project, "mono");

    var buildFolder = CombinePaths(env.Folders.Bin, configuration, project, "net472");

    CopyMonoBuild(env, buildFolder, outputFolder);

    CopyExtraDependencies(env, outputFolder);

<<<<<<< HEAD
     // Copy dependencies of Mono build
     FileHelper.Copy(
         source: CombinePaths(env.Folders.Tools, "SQLitePCLRaw.core", "lib", "netstandard2.0", "SQLitePCLRaw.core.dll"),
         destination: CombinePaths(outputFolder, "SQLitePCLRaw.core.dll"),
         overwrite: true);
     FileHelper.Copy(
         source: CombinePaths(env.Folders.Tools, "SQLitePCLRaw.provider.e_sqlite3.net45", "lib", "net45", "SQLitePCLRaw.provider.e_sqlite3.dll"),
         destination: CombinePaths(outputFolder, "SQLitePCLRaw.provider.e_sqlite3.dll"),
         overwrite: true);
     FileHelper.Copy(
         source: CombinePaths(env.Folders.Tools, "SQLitePCLRaw.bundle_green", "lib", "net461", "SQLitePCLRaw.batteries_v2.dll"),
         destination: CombinePaths(outputFolder, "SQLitePCLRaw.batteries_v2.dll"),
         overwrite: true);
    FileHelper.Copy(
        source: CombinePaths(env.Folders.Tools, "SQLitePCLRaw.bundle_green", "lib", "net461", "SQLitePCLRaw.nativelibrary.dll"),
        destination: CombinePaths(outputFolder, "SQLitePCLRaw.batteries_green.dll"),
=======
    // Copy dependencies of Mono build
    FileHelper.Copy(
        source: CombinePaths(env.Folders.Tools, "SQLitePCLRaw.core", "lib", "netstandard2.0", "SQLitePCLRaw.core.dll"),
        destination: CombinePaths(outputFolder, "SQLitePCLRaw.core.dll"),
        overwrite: true);
    FileHelper.Copy(
        source: CombinePaths(env.Folders.Tools, "SQLitePCLRaw.provider.e_sqlite3", "lib", "netstandard2.0", "SQLitePCLRaw.provider.e_sqlite3.dll"),
        destination: CombinePaths(outputFolder, "SQLitePCLRaw.provider.e_sqlite3.dll"),
        overwrite: true);
    FileHelper.Copy(
        source: CombinePaths(env.Folders.Tools, "SQLitePCLRaw.bundle_green", "lib", "netstandard2.0", "SQLitePCLRaw.batteries_v2.dll"),
        destination: CombinePaths(outputFolder, "SQLitePCLRaw.batteries_v2.dll"),
>>>>>>> 669fd87e
        overwrite: true);

    Package(project, "mono", outputFolder, env.Folders.ArtifactsPackage, env.Folders.DeploymentPackage);

    return outputFolder;
}

string PublishMonoBuildForPlatform(string project, MonoRuntime monoRuntime, BuildEnvironment env, BuildPlan plan)
{
    Information("Publishing platform-specific Mono build: {0}", monoRuntime.PlatformName);

    var outputFolder = CombinePaths(env.Folders.ArtifactsPublish, project, monoRuntime.PlatformName);

    DirectoryHelper.Copy(monoRuntime.InstallFolder, outputFolder);

    Run("chmod", $"+x '{CombinePaths(outputFolder, "bin", monoRuntime.RuntimeFile)}'");
    Run("chmod", $"+x '{CombinePaths(outputFolder, "run")}'");

    var sourceFolder = CombinePaths(env.Folders.ArtifactsPublish, project, "mono");
    var omnisharpFolder = CombinePaths(outputFolder, "omnisharp");

    CopyMonoBuild(env, sourceFolder, omnisharpFolder);

    CopyExtraDependencies(env, outputFolder);

    Package(project, monoRuntime.PlatformName, outputFolder, env.Folders.ArtifactsPackage, env.Folders.DeploymentPackage);

    return outputFolder;
}

Task("PublishMonoBuilds")
    .IsDependentOn("Setup")
    .WithCriteria(() => !Platform.Current.IsWindows)
    .Does(() =>
{
    foreach (var project in buildPlan.HostProjects)
    {
        var outputFolder = PublishMonoBuild(project, env, buildPlan, configuration);

        CreateRunScript(project, outputFolder, env.Folders.ArtifactsScripts);

        if (publishAll)
        {
            foreach (var monoRuntime in env.BuildMonoRuntimes)
            {
                PublishMonoBuildForPlatform(project, monoRuntime, env, buildPlan);
            }
        }
    }
});

Task("PublishNet5Builds")
    .IsDependentOn("Setup")
    .Does(() =>
{
    foreach (var project in buildPlan.HostProjects)
    {
        if (publishAll)
        {
            PublishBuild(project, env, buildPlan, configuration, "linux-x64", "net5.0");
            PublishBuild(project, env, buildPlan, configuration, "osx-x64", "net5.0");
            PublishBuild(project, env, buildPlan, configuration, "win7-x86", "net5.0");
            PublishBuild(project, env, buildPlan, configuration, "win7-x64", "net5.0");
            PublishBuild(project, env, buildPlan, configuration, "win10-arm64", "net5.0");
        }
        else if (Platform.Current.IsWindows)
        {
            if (Platform.Current.IsX86)
            {
                PublishBuild(project, env, buildPlan, configuration, "win7-x86", "net5.0");
            }
            else if (Platform.Current.IsX64)
            {
                PublishBuild(project, env, buildPlan, configuration, "win7-x64", "net5.0");
            }
            else
            {
                PublishBuild(project, env, buildPlan, configuration, "win10-arm64", "net5.0");
            }
        } 
        else 
        {
            if (Platform.Current.IsMacOS)
            {
                PublishBuild(project, env, buildPlan, configuration, "osx-x64", "net5.0");
            }
            else
            {
                PublishBuild(project, env, buildPlan, configuration, "linux-x64", "net5.0");
            }
        }

    }
});

string PublishBuild(string project, BuildEnvironment env, BuildPlan plan, string configuration, string rid, string framework)
{
    var projectName = project + ".csproj";
    var projectFileName = CombinePaths(env.Folders.Source, project, projectName);
    var outputFolder = CombinePaths(env.Folders.ArtifactsPublish, project, rid, framework);

    Information("Publishing {0} for {1}...", projectName, rid);

    try
    {
        var publishSettings = new DotNetCorePublishSettings()
        {
            Framework = framework,
            Runtime = rid, // TODO: With everything today do we need to publish this with a rid?  This appears to be legacy bit when we used to push for all supported dotnet core rids.
            Configuration = configuration,
            OutputDirectory = outputFolder,
            MSBuildSettings = new DotNetCoreMSBuildSettings()
                .WithProperty("PackageVersion", env.VersionInfo.NuGetVersion)
                .WithProperty("AssemblyVersion", env.VersionInfo.AssemblySemVer)
                .WithProperty("FileVersion", env.VersionInfo.AssemblySemVer)
                .WithProperty("InformationalVersion", env.VersionInfo.InformationalVersion),
            ToolPath = env.DotNetCommand,
            WorkingDirectory = env.WorkingDirectory,
            Verbosity = DotNetCoreVerbosity.Minimal,
        };
        DotNetCorePublish(projectFileName, publishSettings);
    }
    catch
    {
        Error($"Failed to publish {project} for {rid}");
        throw;
    }

    // Copy MSBuild to output
    DirectoryHelper.Copy($"{env.Folders.MSBuild}", CombinePaths(outputFolder, ".msbuild"));

    CopyExtraDependencies(env, outputFolder);

    var platformFolder = framework != "net472" ? $"{rid}-{framework}" : rid;
    Package(project, platformFolder, outputFolder, env.Folders.ArtifactsPackage, env.Folders.DeploymentPackage);

    return outputFolder;
}

Task("PublishWindowsBuilds")
    .WithCriteria(() => Platform.Current.IsWindows)
    .IsDependentOn("Setup")
    .Does(() =>
{
    foreach (var project in buildPlan.HostProjects)
    {
        string outputFolder;

        if (publishAll)
        {
            var outputFolderX86 = PublishBuild(project, env, buildPlan, configuration, "win7-x86", "net472");
            var outputFolderX64 = PublishBuild(project, env, buildPlan, configuration, "win7-x64", "net472");
            var outputFolderArm64 = PublishBuild(project, env, buildPlan, configuration, "win10-arm64", "net472");

            outputFolder = Platform.Current.IsX86
                ? outputFolderX86
                : Platform.Current.IsX64
                    ? outputFolderX64
                    : outputFolderArm64;
        }
        else if (Platform.Current.IsX86)
        {
            outputFolder = PublishBuild(project, env, buildPlan, configuration, "win7-x86", "net472");
        }
        else if (Platform.Current.IsX64)
        {
            outputFolder = PublishBuild(project, env, buildPlan, configuration, "win7-x64", "net472");
        }
        else
        {
            outputFolder = PublishBuild(project, env, buildPlan, configuration, "win10-arm64", "net472");
        }

        CreateRunScript(project, outputFolder, env.Folders.ArtifactsScripts);
    }
});

Task("PublishNuGet")
    .IsDependentOn("InstallDotNetCoreSdk")
    .Does(() => {
        DotNetCorePack(".", new DotNetCorePackSettings() {
            Configuration = "Release",
            OutputDirectory = "./artifacts/nuget/",
            MSBuildSettings = new DotNetCoreMSBuildSettings()
                .SetConfiguration(configuration)
                .WithProperty("PackageVersion", env.VersionInfo.NuGetVersion)
                .WithProperty("AssemblyVersion", env.VersionInfo.AssemblySemVer)
                .WithProperty("FileVersion", env.VersionInfo.AssemblySemVer)
                .WithProperty("InformationalVersion", env.VersionInfo.InformationalVersion),
        });
    });

Task("Publish")
    .IsDependentOn("Build")
    .IsDependentOn("PublishMonoBuilds")
    .IsDependentOn("PublishNet5Builds")
    .IsDependentOn("PublishWindowsBuilds")
    .IsDependentOn("PublishNuGet");

/// <summary>
///  Execute the run script.
/// </summary>
Task("ExecuteRunScript")
    .Does(() =>
{
    // TODO: Pass configuration into run script to ensure that MSBuild output paths are handled correctly.
    // Otherwise, we get "could not resolve output path" messages when building for release.

    foreach (var project in buildPlan.HostProjects)
    {
        var projectFolder = CombinePaths(env.Folders.Source, project);

        var scriptPath = GetScriptPath(env.Folders.ArtifactsScripts, project);
        var didNotExitWithError = Run(env.ShellCommand, $"{env.ShellArgument} \"{scriptPath}\" -s \"{projectFolder}\"",
                                    new RunOptions(waitForIdle: true))
                                .WasIdle;
        if (!didNotExitWithError)
        {
            throw new Exception($"Failed to run {scriptPath}");
        }
    }
});

/// <summary>
///  Quick build.
/// </summary>
Task("Quick")
    .IsDependentOn("Cleanup")
    .IsDependentOn("Publish");

/// <summary>
///  Clean install path.
/// </summary>
Task("CleanupInstall")
    .Does(() =>
{
    DirectoryHelper.ForceCreate(installFolder);
});

/// <summary>
///  Quick build + install.
/// </summary>
Task("Install")
    .IsDependentOn("Cleanup")
    .IsDependentOn("Publish")
    .IsDependentOn("CleanupInstall")
    .Does(() =>
{
    foreach (var project in buildPlan.HostProjects)
    {
        string platform;
        if (Platform.Current.IsWindows)
        {
            platform = Platform.Current.IsX86
                ? "win7-x86"
                : Platform.Current.IsX64
                    ? "win7-x64"
                    : "win10-arm64";
        }
        else
        {
            platform = "mono";
        }

        var outputFolder = PathHelper.GetFullPath(CombinePaths(env.Folders.ArtifactsPublish, project, platform));
        var targetFolder = PathHelper.GetFullPath(CombinePaths(installFolder, project));

        DirectoryHelper.Copy(outputFolder, targetFolder);

        CreateRunScript(project, CombinePaths(installFolder, project), env.Folders.ArtifactsScripts);

        Information($"OmniSharp is installed locally at {installFolder}");
    }
});

/// <summary>
///  Full build and execute script at the end.
/// </summary>
Task("All")
    .IsDependentOn("Cleanup")
    .IsDependentOn("CleanUpMonoAssets")
    .IsDependentOn("Build")
    .IsDependentOn("Test")
    .IsDependentOn("Publish")
    .IsDependentOn("ExecuteRunScript");

/// <summary>
///  Default Task aliases to All.
/// </summary>
Task("Default")
    .IsDependentOn("All");

/// <summary>
///  Task aliases for CI (excluding tests) as they are parallelized
/// </summary>
Task("CI")
    .IsDependentOn("Cleanup")
    .IsDependentOn("CleanUpMonoAssets")
    .IsDependentOn("Build")
    .IsDependentOn("Publish")
    .IsDependentOn("ExecuteRunScript");

Teardown(context =>
{
    // Ensure that we shutdown all build servers used by the CLI during build.
    Run(env.DotNetCommand, "build-server shutdown");
});

/// <summary>
///  Default to All.
/// </summary>
RunTarget(target);<|MERGE_RESOLUTION|>--- conflicted
+++ resolved
@@ -15,18 +15,15 @@
     CombinePaths(Environment.GetEnvironmentVariable(Platform.Current.IsWindows ? "USERPROFILE" : "HOME"), ".omnisharp"));
 var publishAll = HasArgument("publish-all");
 var useGlobalDotNetSdk = HasArgument("use-global-dotnet-sdk");
+var testProjectArgument = Argument("test-project", "");
 
 Log.Context = Context;
 
 var env = new BuildEnvironment(useGlobalDotNetSdk, Context);
 var buildPlan = BuildPlan.Load(env);
-var testProjectArgument = Argument("test-project", "");
-var testProjects = string.IsNullOrEmpty(testProjectArgument) ? buildPlan.TestProjects : testProjectArgument.Split(',');
-var nonCakeTestProjects = buildPlan.TestProjects.Except(new [] { "OmniSharp.Cake.Tests" });
 
 Information("");
 Information("Current platform: {0}", Platform.Current);
-Information("Test Projects: {0}", string.Join(", ", testProjects));
 Information("");
 
 /// <summary>
@@ -45,15 +42,6 @@
     DirectoryHelper.Create(env.Folders.ArtifactsPackage);
     DirectoryHelper.Create(env.Folders.ArtifactsScripts);
 });
-
-Task("GitVersion")
-    .WithCriteria(!BuildSystem.IsLocalBuild)
-    .WithCriteria(!AzurePipelines.IsRunningOnAzurePipelines)
-    .Does(() => {
-        GitVersion(new GitVersionSettings{
-            OutputType = GitVersionOutput.BuildServer
-        });
-    });
 
 /// <summary>
 ///  Pre-build setup tasks.
@@ -144,32 +132,15 @@
     ValidateMonoVersion(buildPlan);
 });
 
-Task("CleanUpMonoAssets")
-    .WithCriteria(() => !Platform.Current.IsWindows)
-    .Does(() =>
-{
-    if (DirectoryHelper.Exists(env.Folders.Mono))
-    {
-        DirectoryHelper.Delete(env.Folders.Mono, recursive: true);
-    }
-});
-
 Task("InstallMonoAssets")
     .WithCriteria(() => !Platform.Current.IsWindows)
     .Does(() =>
 {
     if (DirectoryHelper.Exists(env.Folders.Mono))
     {
-<<<<<<< HEAD
         Information($"'{env.Folders.Mono}' folder exists... Skipping acquiring of Mono assets.");
         return;
     }
-=======
-        Information("Skipping Mono assets installation, because they already exist.");
-        return;
-    }
-
->>>>>>> 669fd87e
     Information("Acquiring Mono runtimes and framework...");
 
     DownloadFileAndUnzip($"{buildPlan.DownloadURL}/{buildPlan.MonoRuntimeMacOS}", env.Folders.MonoRuntimeMacOS);
@@ -480,7 +451,6 @@
     FileHelper.Delete(CombinePaths(compilersTargetFolder, "vbc.rsp"));
 
     FileHelper.Copy(
-<<<<<<< HEAD
         source: CombinePaths(env.Folders.Tools, "System.CodeDom", "lib", "netstandard2.0", "System.CodeDom.dll"),
         destination: CombinePaths(msbuildCurrentBinTargetFolder, "System.CodeDom.dll"),
         overwrite: true);
@@ -491,42 +461,30 @@
         overwrite: true);
 
      FileHelper.Copy(
-=======
->>>>>>> 669fd87e
         source: CombinePaths(env.Folders.Tools, "SQLitePCLRaw.core", "lib", "netstandard2.0", "SQLitePCLRaw.core.dll"),
         destination: CombinePaths(msbuildCurrentBinTargetFolder, "SQLitePCLRaw.core.dll"),
         overwrite: true);
 
     FileHelper.Copy(
-<<<<<<< HEAD
-        source: CombinePaths(env.Folders.Tools, "SQLitePCLRaw.provider.e_sqlite3.netstandard11", "lib", "netstandard1.1", "SQLitePCLRaw.provider.e_sqlite3.dll"),
-=======
         source: CombinePaths(env.Folders.Tools, "SQLitePCLRaw.provider.e_sqlite3", "lib", "netstandard2.0", "SQLitePCLRaw.provider.e_sqlite3.dll"),
->>>>>>> 669fd87e
         destination: CombinePaths(msbuildCurrentBinTargetFolder, "SQLitePCLRaw.provider.e_sqlite3.dll"),
         overwrite: true);
 
     FileHelper.Copy(
-<<<<<<< HEAD
-        source: CombinePaths(env.Folders.Tools, "SQLitePCLRaw.bundle_green", "lib", "netcoreapp3.1", "SQLitePCLRaw.batteries_v2.dll"),
-        destination: CombinePaths(msbuildCurrentBinTargetFolder, "SQLitePCLRaw.batteries_v2.dll"),
-        overwrite: true);
-
-    FileHelper.Copy(
-        source: CombinePaths(env.Folders.Tools, "SQLitePCLRaw.bundle_green", "lib", "netcoreapp3.1", "SQLitePCLRaw.nativelibrary.dll"),
-        destination: CombinePaths(msbuildCurrentBinTargetFolder, "SQLitePCLRaw.batteries_green.dll"),
-        overwrite: true);
-
-    var msbuild15TargetFolder = CombinePaths(env.Folders.MSBuild, "15.0");
-    if (!Platform.Current.IsWindows)
-    {
-        DirectoryHelper.Copy(msbuildCurrentTargetFolder, msbuild15TargetFolder);
-    }
-=======
         source: CombinePaths(env.Folders.Tools, "SQLitePCLRaw.bundle_green", "lib", "netstandard2.0", "SQLitePCLRaw.batteries_v2.dll"),
         destination: CombinePaths(msbuildCurrentBinTargetFolder, "SQLitePCLRaw.batteries_v2.dll"),
         overwrite: true);
->>>>>>> 669fd87e
+
+    // FileHelper.Copy(
+    //     source: CombinePaths(env.Folders.Tools, "SQLitePCLRaw.bundle_green", "lib", "netstandard2.0", "SQLitePCLRaw.nativelibrary.dll"),
+    //     destination: CombinePaths(msbuildCurrentBinTargetFolder, "SQLitePCLRaw.batteries_green.dll"),
+    //     overwrite: true);
+
+    var msbuild15TargetFolder = CombinePaths(env.Folders.MSBuild, "15.0");
+    if (!Platform.Current.IsWindows)
+    {
+        DirectoryHelper.Copy(msbuildCurrentTargetFolder, msbuild15TargetFolder);
+    }
 });
 
 /// <summary>
@@ -537,44 +495,13 @@
 
 Task("PrepareTestAssets:CommonTestAssets")
     .IsDependeeOf("PrepareTestAssets")
-    .WithCriteria(testProjects.Any(z => nonCakeTestProjects.Any(x => x == z)))
     .DoesForEach(buildPlan.TestAssets, (project) =>
     {
         Information("Restoring and building: {0}...", project);
 
         var folder = CombinePaths(env.Folders.TestAssets, "test-projects", project);
 
-        try {
-            DotNetCoreBuild(folder, new DotNetCoreBuildSettings()
-            {
-                ToolPath = env.DotNetCommand,
-                WorkingDirectory = folder,
-                Verbosity = DotNetCoreVerbosity.Minimal
-            });
-        } catch {
-            // ExternalAlias has issues once in a while, try building again to get it working.
-            if (project == "ExternAlias") {
-
-                DotNetCoreBuild(folder, new DotNetCoreBuildSettings()
-                {
-                    ToolPath = env.DotNetCommand,
-                    WorkingDirectory = folder,
-                    Verbosity = DotNetCoreVerbosity.Minimal
-                });
-            }
-        }
-    });
-
-Task("PrepareTestAssets:RestoreOnlyTestAssets")
-    .IsDependeeOf("PrepareTestAssets")
-    .WithCriteria(testProjects.Any(z => nonCakeTestProjects.Any(x => x == z)))
-    .DoesForEach(buildPlan.RestoreOnlyTestAssets, (project) =>
-    {
-        Information("Restoring: {0}...", project);
-
-        var folder = CombinePaths(env.Folders.TestAssets, "test-projects", project);
-
-        DotNetCoreRestore(new DotNetCoreRestoreSettings()
+        DotNetCoreBuild(folder, new DotNetCoreBuildSettings()
         {
             ToolPath = env.DotNetCommand,
             WorkingDirectory = folder,
@@ -582,17 +509,15 @@
         });
     });
 
-Task("PrepareTestAssets:WindowsOnlyTestAssets")
-    .WithCriteria(Platform.Current.IsWindows)
+Task("PrepareTestAssets:RestoreOnlyTestAssets")
     .IsDependeeOf("PrepareTestAssets")
-    .WithCriteria(testProjects.Any(z => nonCakeTestProjects.Any(x => x == z)))
-    .DoesForEach(buildPlan.WindowsOnlyTestAssets, (project) =>
-    {
-        Information("Restoring and building: {0}...", project);
+    .DoesForEach(buildPlan.RestoreOnlyTestAssets, (project) =>
+    {
+        Information("Restoring: {0}...", project);
 
         var folder = CombinePaths(env.Folders.TestAssets, "test-projects", project);
 
-        DotNetCoreBuild(folder, new DotNetCoreBuildSettings()
+        DotNetCoreRestore(new DotNetCoreRestoreSettings()
         {
             ToolPath = env.DotNetCommand,
             WorkingDirectory = folder,
@@ -600,22 +525,31 @@
         });
     });
 
+Task("PrepareTestAssets:WindowsOnlyTestAssets")
+    .WithCriteria(Platform.Current.IsWindows)
+    .IsDependeeOf("PrepareTestAssets")
+    .DoesForEach(buildPlan.WindowsOnlyTestAssets, (project) =>
+    {
+        Information("Restoring and building: {0}...", project);
+
+        var folder = CombinePaths(env.Folders.TestAssets, "test-projects", project);
+
+        DotNetCoreBuild(folder, new DotNetCoreBuildSettings()
+        {
+            ToolPath = env.DotNetCommand,
+            WorkingDirectory = folder,
+            Verbosity = DotNetCoreVerbosity.Minimal
+        });
+    });
+
 Task("PrepareTestAssets:CakeTestAssets")
     .IsDependeeOf("PrepareTestAssets")
-    .WithCriteria(testProjects.Contains("OmniSharp.Cake.Tests"))
     .DoesForEach(buildPlan.CakeTestAssets, (project) =>
     {
         Information("Restoring: {0}...", project);
 
         var toolsFolder = CombinePaths(env.Folders.TestAssets, "test-projects", project, "tools");
         var packagesConfig = CombinePaths(toolsFolder, "packages.config");
-
-        if (!Platform.Current.IsWindows)
-        {
-            Warning($"TestAssets: {toolsFolder}");
-            Run("chmod", $"777 {toolsFolder}/");
-            Information($"TestAssets: {toolsFolder}");
-        }
 
         NuGetInstallFromConfig(packagesConfig, new NuGetInstallSettings {
             OutputDirectory = toolsFolder,
@@ -691,6 +625,7 @@
     .IsDependentOn("PrepareTestAssets")
     .Does(() =>
 {
+        var testProjects = string.IsNullOrEmpty(testProjectArgument) ? buildPlan.TestProjects : testProjectArgument.Split(',');
         foreach (var testProject in testProjects)
         {
             PrintBlankLine();
@@ -737,30 +672,6 @@
 
     var msbuildBinFolder = CombinePaths(msbuildFolder, "bin", "Current");
     EnsureDirectoryExists(msbuildBinFolder);
-<<<<<<< HEAD
-
-    // Copy dependencies of Mono build
-    FileHelper.Copy(
-        source: CombinePaths(env.Folders.Tools, "SQLitePCLRaw.core", "lib", "netstandard2.0", "SQLitePCLRaw.core.dll"),
-        destination: CombinePaths(msbuildBinFolder, "SQLitePCLRaw.core.dll"),
-        overwrite: true);
-
-    FileHelper.Copy(
-        source: CombinePaths(env.Folders.Tools, "SQLitePCLRaw.provider.e_sqlite3.net45", "lib", "net45", "SQLitePCLRaw.provider.e_sqlite3.dll"),
-        destination: CombinePaths(msbuildBinFolder, "SQLitePCLRaw.provider.e_sqlite3.dll"),
-        overwrite: true);
-
-    FileHelper.Copy(
-        source: CombinePaths(env.Folders.Tools, "SQLitePCLRaw.bundle_green", "lib", "net461", "SQLitePCLRaw.batteries_v2.dll"),
-        destination: CombinePaths(msbuildBinFolder, "SQLitePCLRaw.batteries_v2.dll"),
-        overwrite: true);
-
-    FileHelper.Copy(
-        source: CombinePaths(env.Folders.Tools, "SQLitePCLRaw.bundle_green", "lib", "net461", "SQLitePCLRaw.nativelibrary.dll"),
-        destination: CombinePaths(msbuildBinFolder, "SQLitePCLRaw.batteries_green.dll"),
-        overwrite: true);
-=======
->>>>>>> 669fd87e
 }
 
 void CopyExtraDependencies(BuildEnvironment env, string outputFolder)
@@ -781,37 +692,22 @@
 
     CopyExtraDependencies(env, outputFolder);
 
-<<<<<<< HEAD
      // Copy dependencies of Mono build
      FileHelper.Copy(
          source: CombinePaths(env.Folders.Tools, "SQLitePCLRaw.core", "lib", "netstandard2.0", "SQLitePCLRaw.core.dll"),
          destination: CombinePaths(outputFolder, "SQLitePCLRaw.core.dll"),
          overwrite: true);
      FileHelper.Copy(
-         source: CombinePaths(env.Folders.Tools, "SQLitePCLRaw.provider.e_sqlite3.net45", "lib", "net45", "SQLitePCLRaw.provider.e_sqlite3.dll"),
+         source: CombinePaths(env.Folders.Tools, "SQLitePCLRaw.provider.e_sqlite3", "lib", "netstandard2.0", "SQLitePCLRaw.provider.e_sqlite3.dll"),
          destination: CombinePaths(outputFolder, "SQLitePCLRaw.provider.e_sqlite3.dll"),
          overwrite: true);
      FileHelper.Copy(
-         source: CombinePaths(env.Folders.Tools, "SQLitePCLRaw.bundle_green", "lib", "net461", "SQLitePCLRaw.batteries_v2.dll"),
+         source: CombinePaths(env.Folders.Tools, "SQLitePCLRaw.bundle_green", "lib", "netstandard2.0", "SQLitePCLRaw.batteries_v2.dll"),
          destination: CombinePaths(outputFolder, "SQLitePCLRaw.batteries_v2.dll"),
          overwrite: true);
     FileHelper.Copy(
-        source: CombinePaths(env.Folders.Tools, "SQLitePCLRaw.bundle_green", "lib", "net461", "SQLitePCLRaw.nativelibrary.dll"),
+        source: CombinePaths(env.Folders.Tools, "SQLitePCLRaw.bundle_green", "lib", "netstandard2.0", "SQLitePCLRaw.nativelibrary.dll"),
         destination: CombinePaths(outputFolder, "SQLitePCLRaw.batteries_green.dll"),
-=======
-    // Copy dependencies of Mono build
-    FileHelper.Copy(
-        source: CombinePaths(env.Folders.Tools, "SQLitePCLRaw.core", "lib", "netstandard2.0", "SQLitePCLRaw.core.dll"),
-        destination: CombinePaths(outputFolder, "SQLitePCLRaw.core.dll"),
-        overwrite: true);
-    FileHelper.Copy(
-        source: CombinePaths(env.Folders.Tools, "SQLitePCLRaw.provider.e_sqlite3", "lib", "netstandard2.0", "SQLitePCLRaw.provider.e_sqlite3.dll"),
-        destination: CombinePaths(outputFolder, "SQLitePCLRaw.provider.e_sqlite3.dll"),
-        overwrite: true);
-    FileHelper.Copy(
-        source: CombinePaths(env.Folders.Tools, "SQLitePCLRaw.bundle_green", "lib", "netstandard2.0", "SQLitePCLRaw.batteries_v2.dll"),
-        destination: CombinePaths(outputFolder, "SQLitePCLRaw.batteries_v2.dll"),
->>>>>>> 669fd87e
         overwrite: true);
 
     Package(project, "mono", outputFolder, env.Folders.ArtifactsPackage, env.Folders.DeploymentPackage);
@@ -1077,11 +973,11 @@
         }
 
         var outputFolder = PathHelper.GetFullPath(CombinePaths(env.Folders.ArtifactsPublish, project, platform));
-        var targetFolder = PathHelper.GetFullPath(CombinePaths(installFolder, project));
+        var targetFolder = PathHelper.GetFullPath(CombinePaths(installFolder));
 
         DirectoryHelper.Copy(outputFolder, targetFolder);
 
-        CreateRunScript(project, CombinePaths(installFolder, project), env.Folders.ArtifactsScripts);
+        CreateRunScript(project, installFolder, env.Folders.ArtifactsScripts);
 
         Information($"OmniSharp is installed locally at {installFolder}");
     }
@@ -1092,7 +988,6 @@
 /// </summary>
 Task("All")
     .IsDependentOn("Cleanup")
-    .IsDependentOn("CleanUpMonoAssets")
     .IsDependentOn("Build")
     .IsDependentOn("Test")
     .IsDependentOn("Publish")
@@ -1109,7 +1004,6 @@
 /// </summary>
 Task("CI")
     .IsDependentOn("Cleanup")
-    .IsDependentOn("CleanUpMonoAssets")
     .IsDependentOn("Build")
     .IsDependentOn("Publish")
     .IsDependentOn("ExecuteRunScript");
