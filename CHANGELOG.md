--- conflicted
+++ resolved
@@ -14,11 +14,8 @@
     }
     ```
 * Added support for code actions in `.cake` files. ([#1205](https://github.com/OmniSharp/omnisharp-roslyn/issues/1205), PR: [#1212](https://github.com/OmniSharp/omnisharp-roslyn/pull/1212))
-<<<<<<< HEAD
+* Added a new `/blockstructure` endpoint that returns the spans of the C# code blocks (usings, namespaces, methods, etc.) in a file. (PR: [#1209](https://github.com/OmniSharp/omnisharp-roslyn/pull/1209))
 * Fixed bug where find usages returned usages from loaded `.cake` files even though `OnlyThisFile` was set to `true` in the request. ([#1204](https://github.com/OmniSharp/omnisharp-roslyn/issues/1204), PR: [#1213](https://github.com/OmniSharp/omnisharp-roslyn/pull/1213))
-=======
-* Added a new `/blockstructure` endpoint that returns the spans of the C# code blocks (usings, namespaces, methods, etc.) in a file. (PR: [#1209](https://github.com/OmniSharp/omnisharp-roslyn/pull/1209))
->>>>>>> 52abd026
 
 ## [1.31.1] - 2018-05-28
 * Fixed bug where diagnostics from loaded `.cake` files was shown in the current file. (PR: [#1201](https://github.com/OmniSharp/omnisharp-roslyn/pull/1201))
