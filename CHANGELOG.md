--- conflicted
+++ resolved
@@ -1,14 +1,10 @@
 # Changelog
 All changes to the project will be documented in this file.
 
-<<<<<<< HEAD
-## [1.35.1] - not yet released
+## [1.35.2] - not yet released
 * Added support for `WarningsAsErrors` in csproj files (PR: [#1779](https://github.com/OmniSharp/omnisharp-roslyn/pull/1779))
-=======
-## [1.35.2] - not yet released
 
 ## [1.35.1] - 2020-05-04
->>>>>>> 4ffc463a
 * Fixed not supported exception when trying to decompile a BCL assembly on Mono. For now we do not try to resolve implementation assembly from a ref assembly (PR: [#1767](https://github.com/OmniSharp/omnisharp-roslyn/pull/1767))
 * Added support for generic classes in test runner ([omnisharp-vscode#3722](https://github.com/OmniSharp/omnisharp-vscode/issues/3722), PR: [#1768](https://github.com/OmniSharp/omnisharp-roslyn/pull/1768))
 * Improved autocompletion performance (PR: [#1761](https://github.com/OmniSharp/omnisharp-roslyn/pull/1761))
