
name: 'Tests'
env:
  DotNetVersion: "5.0.300"
  DotNetVersion2: "3.1.409"
  NuGetVersion: "5.7.0"
  MonoVersion: "6.12.0"
  Artifacts: ${{ github.workspace }}/artifacts/
  Coverage: ${{ github.workspace }}/coverage/
  DOTNET_SKIP_FIRST_TIME_EXPERIENCE: "true"
defaults:
  run:
    shell: pwsh
on:
  pull_request:
    branches:
      - master
<<<<<<< HEAD
      - demo/*
=======
>>>>>>> 726a34cf
      - feature/*
    tags:
      - '*'
  workflow_dispatch:
jobs:
  build:
    runs-on: ${{ matrix.os }}
    strategy:
      fail-fast: false
      matrix:
        os: [ubuntu-18.04, windows-2019, macos-10.15]
        testProjects:
          - OmniSharp.MSBuild.Tests,OmniSharp.Roslyn.CSharp.Tests,OmniSharp.Cake.Tests,OmniSharp.Script.Tests,OmniSharp.Stdio.Tests,OmniSharp.Http.Tests,OmniSharp.Tests,OmniSharp.Lsp.Tests
          - OmniSharp.DotNetTest.Tests
    name: 'Test'
    steps:
      - name: Checkout
        uses: actions/checkout@v2
        with:
          clean: 'false'
          fetch-depth: '0'

      # TODO: Need to figure out the correct way to install mono on linux / mac
      # Currently the latest image has mono 6.12
      # https://github.com/actions/virtual-environments/blob/main/images/linux/Ubuntu1804-README.md
      # - name: 🔨 Use Mono ${{ env.MonoVersion }} SDK
      #   uses: maxim-lobanov/setup-xamarin@v1
      #   with:
      #     mono-version: ${{ env.MonoVersion }}

      - name: Setup NuGet.exe
        uses: nuget/setup-nuget@v1
        with:
          nuget-version: ${{ env.NuGetVersion }}

      - name: 🔨 Use .NET Core 2.1 SDK
        uses: actions/setup-dotnet@v1.7.2
        with:
          dotnet-version: '2.1.x'

      - name: 🔨 Use .NET Core ${{ env.DotNetVersion2 }} SDK
        uses: actions/setup-dotnet@v1.7.2
        with:
          dotnet-version: ${{ env.DotNetVersion2 }}

      - name: 🔨 Use .NET Core ${{ env.DotNetVersion }} SDK
        uses: actions/setup-dotnet@v1.7.2
        with:
          dotnet-version: ${{ env.DotNetVersion }}

      - name: 🎁 dotnet tool restore
        run: |
          dotnet tool restore

      - name: 🎁 nuget install
        run: |
          nuget install tools/packages.config -ExcludeVersion -OutputDirectory tools

      # - name: 🍰 Run Cake
      #   run: |
      #     dotnet cake --bootstrap
      #     dotnet cake --configuration=Debug --verbosity=Diagnostic --target=Test --test-project="${{ matrix.testProjects }}"

      - name: 🍰 Run Cake
        if: ${{ runner.os == 'Linux' || runner.os == 'macOS' }}
        uses: nick-invision/retry@v2
        with:
          shell: bash
          timeout_minutes: 40
          max_attempts: 3
          retry_on: error
          command: |
            echo $PATH
            chmod 755 ./build.sh
            ./build.sh --configuration Release --verbosity Verbose --target Test --test-project="$TEST_PROJECT"
        env:
          TEST_PROJECT: ${{ matrix.testProjects }}

      - name: 🍰 Run Cake
        if: ${{ runner.os == 'Windows' }}
        uses: nick-invision/retry@v2
        with:
          shell: powershell
          timeout_minutes: 40
          max_attempts: 3
          retry_on: error
          command: |
            .\build.ps1 -configuration Release -verbosity Verbose -target Test --test-project="$ENV:TEST_PROJECT"
        env:
          TEST_PROJECT: ${{ matrix.testProjects }}

      - name: ⬆ Publish Logs
        uses: actions/upload-artifact@v2
        continue-on-error: true
        if: ${{ always() }}
        with:
          name: 'logs - ${{ github.workflow }} ${{ matrix.os }}'
          path: '${{ env.Artifacts }}/logs/'<|MERGE_RESOLUTION|>--- conflicted
+++ resolved
@@ -15,10 +15,6 @@
   pull_request:
     branches:
       - master
-<<<<<<< HEAD
-      - demo/*
-=======
->>>>>>> 726a34cf
       - feature/*
     tags:
       - '*'
