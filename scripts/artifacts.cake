#load "common.cake"
#load "runhelpers.cake"

using System.Collections.Generic;

/// <summary>
///  Generate the scripts which target the OmniSharp binaries.
/// </summary>
/// <param name="outputRoot">The root folder where the publised (or installed) binaries are located</param>
void CreateRunScript(string outputRoot, string scriptFolder, string name)
{
<<<<<<< HEAD
    CreateScript(outputRoot, scriptFolder, "net46", name);
    CreateScript(outputRoot, scriptFolder, "netcoreapp1.1", name);
}

private void CreateScript(string outputRoot, string scriptFolder, string framework, string name)
{
    var scriptPath = GetScriptPath(scriptFolder, framework, name);
    var omniSharpPath = GetOmniSharpPath(outputRoot, framework, name);
    var content = GetScriptContent(omniSharpPath, framework);
=======
    CreateScript(outputRoot, scriptFolder);
}

private void CreateScript(string outputRoot, string scriptFolder)
{
    var scriptPath = GetScriptPath(scriptFolder);
    var omniSharpPath = GetOmniSharpPath(outputRoot);
    var content = GetScriptContent(omniSharpPath);
>>>>>>> 78ccc8b4

    if (FileHelper.Exists(scriptPath))
    {
        FileHelper.Delete(scriptPath);
    }

    FileHelper.WriteAllLines(scriptPath, content);

    if (!Platform.Current.IsWindows)
    {
        Run("chmod", $"+x \"{scriptPath}\"");
    }
}

<<<<<<< HEAD
private string GetScriptPath(string scriptFolder, string framework, string name)
=======
private string GetScriptPath(string scriptFolder)
>>>>>>> 78ccc8b4
{
    var result = CombinePaths(scriptFolder, name);

    if (Platform.Current.IsWindows)
    {
        result += ".cmd";
    }

    return result;
}

<<<<<<< HEAD
private string GetOmniSharpPath(string outputRoot, string framework, string name)
{
    var result = CombinePaths(PathHelper.GetFullPath(outputRoot), framework, name);

    if (!IsCore(framework))
    {
        result += ".exe";
    }

    return result;
=======
private string GetOmniSharpPath(string outputRoot)
{
    return CombinePaths(PathHelper.GetFullPath(outputRoot), "OmniSharp.exe");
>>>>>>> 78ccc8b4
}

private string[] GetScriptContent(string omniSharpPath)
{
    var lines = new List<string>();

    if (Platform.Current.IsWindows)
    {
        lines.Add("SETLOCAL");
    }
    else
    {
        lines.Add("#!/bin/bash");
    }

    lines.Add("");

    var arguments = Platform.Current.IsWindows
        ? "%*"
        : "\"$@\"";

    if (Platform.Current.IsWindows)
    {
        lines.Add($"\"{omniSharpPath}\" {arguments}");
    }
    else
    {
        lines.Add($"mono --assembly-loader=strict \"{omniSharpPath}\" {arguments}");
    }

    return lines.ToArray();
}<|MERGE_RESOLUTION|>--- conflicted
+++ resolved
@@ -9,26 +9,14 @@
 /// <param name="outputRoot">The root folder where the publised (or installed) binaries are located</param>
 void CreateRunScript(string outputRoot, string scriptFolder, string name)
 {
-<<<<<<< HEAD
-    CreateScript(outputRoot, scriptFolder, "net46", name);
-    CreateScript(outputRoot, scriptFolder, "netcoreapp1.1", name);
+    CreateScript(outputRoot, scriptFolder, name);
 }
 
-private void CreateScript(string outputRoot, string scriptFolder, string framework, string name)
+private void CreateScript(string outputRoot, string scriptFolder, string name)
 {
-    var scriptPath = GetScriptPath(scriptFolder, framework, name);
-    var omniSharpPath = GetOmniSharpPath(outputRoot, framework, name);
-    var content = GetScriptContent(omniSharpPath, framework);
-=======
-    CreateScript(outputRoot, scriptFolder);
-}
-
-private void CreateScript(string outputRoot, string scriptFolder)
-{
-    var scriptPath = GetScriptPath(scriptFolder);
-    var omniSharpPath = GetOmniSharpPath(outputRoot);
+    var scriptPath = GetScriptPath(scriptFolder, name);
+    var omniSharpPath = GetOmniSharpPath(outputRoot, name);
     var content = GetScriptContent(omniSharpPath);
->>>>>>> 78ccc8b4
 
     if (FileHelper.Exists(scriptPath))
     {
@@ -43,11 +31,7 @@
     }
 }
 
-<<<<<<< HEAD
-private string GetScriptPath(string scriptFolder, string framework, string name)
-=======
-private string GetScriptPath(string scriptFolder)
->>>>>>> 78ccc8b4
+private string GetScriptPath(string scriptFolder, string name)
 {
     var result = CombinePaths(scriptFolder, name);
 
@@ -59,22 +43,9 @@
     return result;
 }
 
-<<<<<<< HEAD
-private string GetOmniSharpPath(string outputRoot, string framework, string name)
+private string GetOmniSharpPath(string outputRoot, string name)
 {
-    var result = CombinePaths(PathHelper.GetFullPath(outputRoot), framework, name);
-
-    if (!IsCore(framework))
-    {
-        result += ".exe";
-    }
-
-    return result;
-=======
-private string GetOmniSharpPath(string outputRoot)
-{
-    return CombinePaths(PathHelper.GetFullPath(outputRoot), "OmniSharp.exe");
->>>>>>> 78ccc8b4
+    return CombinePaths(PathHelper.GetFullPath(outputRoot), name + ".exe");
 }
 
 private string[] GetScriptContent(string omniSharpPath)
